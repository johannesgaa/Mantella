namespace mant {
  namespace bbob2009 {
    class RosenbrockFunctionRotated : public BlackBoxOptimisationBenchmark2009 {
      public:
        using BlackBoxOptimisationBenchmark2009::BlackBoxOptimisationBenchmark2009;

        RosenbrockFunctionRotated(const RosenbrockFunctionRotated&) = delete;
        RosenbrockFunctionRotated& operator=(const RosenbrockFunctionRotated&) = delete;

<<<<<<< HEAD
        inline std::string to_string() const  override;
=======
        std::string to_string() const noexcept override;
>>>>>>> cb112525

      protected:
        const double max_ = std::max(1.0, std::sqrt(static_cast<double>(numberOfDimensions_)) / 8.0);

<<<<<<< HEAD
        inline double getObjectiveValueImplementation(
            const arma::Col<double>& parameter) const  override;
=======
        double getObjectiveValueImplementation(
            const arma::Col<double>& parameter) const noexcept override;
>>>>>>> cb112525

#if defined(MANTELLA_BUILD_PARALLEL_VARIANTS)
        friend class cereal::access;

        template <typename Archive>
        void serialize(
            Archive& archive) noexcept {
          archive(cereal::make_nvp("BlackBoxOptimisationBenchmark2009", cereal::base_class<BlackBoxOptimisationBenchmark2009>(this)));
          archive(cereal::make_nvp("numberOfDimensions", numberOfDimensions_));
          archive(cereal::make_nvp("rotationR", rotationR_));
        }

        template <typename Archive>
        static void load_and_construct(
            Archive& archive,
            cereal::construct<RosenbrockFunctionRotated>& construct) noexcept {
          unsigned int numberOfDimensions;
          archive(cereal::make_nvp("numberOfDimensions", numberOfDimensions));
          construct(numberOfDimensions);

          archive(cereal::make_nvp("BlackBoxOptimisationBenchmark2009", cereal::base_class<BlackBoxOptimisationBenchmark2009>(construct.ptr())));
          archive(cereal::make_nvp("rotationR", construct->rotationR_));
        }
#endif
    };

    inline double RosenbrockFunctionRotated::getObjectiveValueImplementation(
        const arma::Col<double>& parameter) const  {
      const arma::Col<double>& z = max_ * rotationR_ * parameter + 0.5;

      return 100.0 * arma::accu(arma::square(arma::square(z.head(z.n_elem - 1)) - z.tail(z.n_elem - 1))) + arma::accu(arma::square(z.head(z.n_elem - 1) - 1.0));
    }

    inline std::string RosenbrockFunctionRotated::to_string() const  {
      return "RosenbrockFunctionRotated";
    }
  }
}

#if defined(MANTELLA_BUILD_PARALLEL_VARIANTS)
// CEREAL_REGISTER_TYPE(mant::bbob2009::RosenbrockFunctionRotated);
#endif<|MERGE_RESOLUTION|>--- conflicted
+++ resolved
@@ -7,22 +7,13 @@
         RosenbrockFunctionRotated(const RosenbrockFunctionRotated&) = delete;
         RosenbrockFunctionRotated& operator=(const RosenbrockFunctionRotated&) = delete;
 
-<<<<<<< HEAD
-        inline std::string to_string() const  override;
-=======
-        std::string to_string() const noexcept override;
->>>>>>> cb112525
+        inline std::string to_string() const noexcept override;
 
       protected:
         const double max_ = std::max(1.0, std::sqrt(static_cast<double>(numberOfDimensions_)) / 8.0);
 
-<<<<<<< HEAD
         inline double getObjectiveValueImplementation(
-            const arma::Col<double>& parameter) const  override;
-=======
-        double getObjectiveValueImplementation(
             const arma::Col<double>& parameter) const noexcept override;
->>>>>>> cb112525
 
 #if defined(MANTELLA_BUILD_PARALLEL_VARIANTS)
         friend class cereal::access;
@@ -50,13 +41,13 @@
     };
 
     inline double RosenbrockFunctionRotated::getObjectiveValueImplementation(
-        const arma::Col<double>& parameter) const  {
+        const arma::Col<double>& parameter) const noexcept {
       const arma::Col<double>& z = max_ * rotationR_ * parameter + 0.5;
 
       return 100.0 * arma::accu(arma::square(arma::square(z.head(z.n_elem - 1)) - z.tail(z.n_elem - 1))) + arma::accu(arma::square(z.head(z.n_elem - 1) - 1.0));
     }
 
-    inline std::string RosenbrockFunctionRotated::to_string() const  {
+    inline std::string RosenbrockFunctionRotated::to_string() const noexcept {
       return "RosenbrockFunctionRotated";
     }
   }
