namespace mant {
  namespace bbob2009 {
    class BentCigarFunction : public BlackBoxOptimisationBenchmark2009 {
      public:
        using BlackBoxOptimisationBenchmark2009::BlackBoxOptimisationBenchmark2009;

        BentCigarFunction(const BentCigarFunction&) = delete;
        BentCigarFunction& operator=(const BentCigarFunction&) = delete;

<<<<<<< HEAD
        inline std::string to_string() const  override;

      protected:
        inline double getObjectiveValueImplementation(
            const arma::Col<double>& parameter) const  override;
=======
        std::string to_string() const noexcept override;

      protected:
        double getObjectiveValueImplementation(
            const arma::Col<double>& parameter) const noexcept override;
>>>>>>> cb112525

#if defined(MANTELLA_BUILD_PARALLEL_VARIANTS)
        friend class cereal::access;

        template <typename Archive>
        void serialize(
            Archive& archive) noexcept {
          archive(cereal::make_nvp("BlackBoxOptimisationBenchmark2009", cereal::base_class<BlackBoxOptimisationBenchmark2009>(this)));
          archive(cereal::make_nvp("numberOfDimensions", numberOfDimensions_));
          archive(cereal::make_nvp("translation", translation_));
          archive(cereal::make_nvp("rotationR", rotationR_));
        }

        template <typename Archive>
        static void load_and_construct(
            Archive& archive,
            cereal::construct<BentCigarFunction>& construct) noexcept {
          unsigned int numberOfDimensions;
          archive(cereal::make_nvp("numberOfDimensions", numberOfDimensions));
          construct(numberOfDimensions);

          archive(cereal::make_nvp("BlackBoxOptimisationBenchmark2009", cereal::base_class<BlackBoxOptimisationBenchmark2009>(construct.ptr())));
          archive(cereal::make_nvp("translation", construct->translation_));
          archive(cereal::make_nvp("rotationR", construct->rotationR_));
        }
#endif
    };

    inline double BentCigarFunction::getObjectiveValueImplementation(
        const arma::Col<double>& parameter) const  {
      const arma::Col<double>& z = arma::square(rotationR_ * getAsymmetricTransformation(0.5, rotationR_ * (parameter - translation_)));
      return z.at(0) + 1000000.0 * arma::accu(z.tail(z.n_elem - 1));
    }

    inline std::string BentCigarFunction::to_string() const  {
      return "BentCigarFunction";
    }
  }
}

#if defined(MANTELLA_BUILD_PARALLEL_VARIANTS)
// CEREAL_REGISTER_TYPE(mant::bbob2009::BentCigarFunction);
#endif<|MERGE_RESOLUTION|>--- conflicted
+++ resolved
@@ -7,19 +7,11 @@
         BentCigarFunction(const BentCigarFunction&) = delete;
         BentCigarFunction& operator=(const BentCigarFunction&) = delete;
 
-<<<<<<< HEAD
-        inline std::string to_string() const  override;
+        inline std::string to_string() const noexcept override;
 
       protected:
         inline double getObjectiveValueImplementation(
-            const arma::Col<double>& parameter) const  override;
-=======
-        std::string to_string() const noexcept override;
-
-      protected:
-        double getObjectiveValueImplementation(
             const arma::Col<double>& parameter) const noexcept override;
->>>>>>> cb112525
 
 #if defined(MANTELLA_BUILD_PARALLEL_VARIANTS)
         friend class cereal::access;
@@ -49,12 +41,12 @@
     };
 
     inline double BentCigarFunction::getObjectiveValueImplementation(
-        const arma::Col<double>& parameter) const  {
+        const arma::Col<double>& parameter) const noexcept {
       const arma::Col<double>& z = arma::square(rotationR_ * getAsymmetricTransformation(0.5, rotationR_ * (parameter - translation_)));
       return z.at(0) + 1000000.0 * arma::accu(z.tail(z.n_elem - 1));
     }
 
-    inline std::string BentCigarFunction::to_string() const  {
+    inline std::string BentCigarFunction::to_string() const noexcept {
       return "BentCigarFunction";
     }
   }
