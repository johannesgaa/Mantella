cmake_minimum_required(VERSION 2.8.2 FATAL_ERROR)

project(Mantella CXX C)

# Retrieves the version numbers from "include/mantella", avoiding possible inconsistency.
file(STRINGS "${PROJECT_SOURCE_DIR}/include/mantella" MANTELLA_HEADER_CONTENTS REGEX "#define MANTELLA_VERSION_[A-Z]+ ")
string(REGEX REPLACE ".*#define MANTELLA_VERSION_MAJOR ([0-9]+).*" "\\1" MANTELLA_VERSION_MAJOR "${MANTELLA_HEADER_CONTENTS}")
string(REGEX REPLACE ".*#define MANTELLA_VERSION_MINOR ([0-9]+).*" "\\1" MANTELLA_VERSION_MINOR "${MANTELLA_HEADER_CONTENTS}")
string(REGEX REPLACE ".*#define MANTELLA_VERSION_PATCH ([0-9]+).*" "\\1" MANTELLA_VERSION_PATCH "${MANTELLA_HEADER_CONTENTS}")
set(MANTELLA_VERSION "${MANTELLA_VERSION_MAJOR}.${MANTELLA_VERSION_MINOR}.${MANTELLA_VERSION_PATCH}")

# Adds additional cmake modules
list(APPEND CMAKE_MODULE_PATH "${CMAKE_SOURCE_DIR}/cmake")

if(APPLE)
  # Use @rpath on Mac OS X.
  set(CMAKE_MACOSX_RPATH ON)
endif()

option(SUPPORT_SIMD "Add SSE2, SSE3, SSE4, AVX, etc. support" ON)
option(SUPPORT_OMP "Add OpenMP support" ON)
option(SUPPORT_MPI "Add MPI support" OFF)
# Development build options
option(USE_CCACHE "Use ccache" OFF)
option(BUILD_TESTS "Build tests" OFF)
option(MEASURE_CODE_COVERAGE "Measure code coverage" OFF)

mark_as_advanced(
  USE_CCACHE
  BUILD_TESTS
  MEASURE_CODE_COVERAGE
)

message(STATUS "") 
message(STATUS "Building Mantella (version: ${MANTELLA_VERSION}).")

# ------------------------
# CHECKING PREREQUIREMENTS
# ------------------------

message(STATUS "") 
message(STATUS "Checking prerequirements.")

set(REQUIRED_ARMADILLO_VERSION "6.400.0")
find_package(Armadillo QUIET)
    file(STRINGS "${ARMADILLO_INCLUDE_DIR}/armadillo_bits/config.hpp" ARMA_USE_WRAPPER REGEX "^[ ]*#define ARMA_USE_WRAPPER")
if(NOT ARMADILLO_FOUND)
  # Unlike `find_package(Armadillo ...)` suggests, Armadillo can be used if its runtime library is missing, as long as `ARMA_USE_WRAPPER` is undefined/outcommented inside Armadillo's configuration file. In this case, we can also directly link against BLAS/LAPACK libraries instead.
  # However, we need to make sure that a missing runtime library was the only reason for `ARMADILLO_FOUND` to be unset.
  # Currently, we only support OpenBLAS as a replacement for Armadillo's runtime library.
  if(NOT ARMADILLO_INCLUDE_DIR)
    message(FATAL_ERROR "Could NOT find Armadillo includes.")
  elseif(ARMADILLO_VERSION_STRING VERSION_LESS REQUIRED_ARMADILLO_VERSION)
    message(FATAL_ERROR "Found unsuitable Armadillo version ${ARMADILLO_VERSION_STRING}, but required is at least ${REQUIRED_ARMADILLO_VERSION} (found at ${ARMADILLO_INCLUDE_DIR}).")
  else()
    file(STRINGS "${ARMADILLO_INCLUDE_DIR}/armadillo_bits/config.hpp" ARMA_USE_WRAPPER REGEX "^[ ]*#define ARMA_USE_WRAPPER")
    if(ARMA_USE_WRAPPER AND NOT ARMADILLO_LIBRARY)
      message(FATAL_ERROR "Armadillo's runtime library could not be found, undefine/outcomment `ARMA_USE_WRAPPER` inside Armadillo's configuration file, if you want to link directly againt OpenBLAS instead.")
    endif()
    
    message(STATUS "Found Armadillo: ${ARMADILLO_INCLUDE_DIR} (found suitable version ${ARMADILLO_VERSION_STRING}, minimum required is ${REQUIRED_ARMADILLO_VERSION}).")
    find_package(OpenBLAS REQUIRED)
  endif()
else()
  message(STATUS "Found Armadillo: ${ARMADILLO_LIBRARIES} (found suitable version ${ARMADILLO_VERSION_STRING}, minimum required is ${REQUIRED_ARMADILLO_VERSION}).")
endif()
include_directories(${ARMADILLO_INCLUDE_DIR})
  
if(SUPPORT_MPI)
  find_package(MPI REQUIRED)
  include_directories(${MPI_INCLUDE_PATH})
endif()

# --------------------
# CONFIGURING COMPILER
# --------------------

message(STATUS "") 
message(STATUS "Configuring compiler.")

if(CMAKE_CXX_COMPILER_ID MATCHES "Clang")
  set(CMAKE_COMPILER_IS_CLANGXX ON)
elseif(CMAKE_CXX_COMPILER_ID MATCHES "MSVC")
  set(CMAKE_COMPILER_IS_MSCV ON)
endif ()

if(CMAKE_COMPILER_IS_CLANGXX)
  message(STATUS "- Detected Clang compiler.")
elseif(CMAKE_COMPILER_IS_GNUCXX)
  message(STATUS "- Detected GCC compiler.")
elseif(CMAKE_COMPILER_IS_MSCV)
  message(STATUS "- Detected MSCV compiler.")
else()
  message(STATUS "- Detected neither Clang, GCC nor MSCV but '${CMAKE_CXX_COMPILER_ID}' instead. Compiler flags may not be optimal.")
endif()

if(USE_CCACHE)
  find_program(CCACHE_FOUND ccache)
  message(STATUS "- Trying to use ccache to speed up recompilations.")
  message(STATUS "  - Use 'cmake ... -DUSE_CCACHE=Off' to exclude this.")
  if(CCACHE_FOUND)
    message(STATUS "  - Using ccache.")
    set_property(GLOBAL PROPERTY RULE_LAUNCH_COMPILE ccache)
    set_property(GLOBAL PROPERTY RULE_LAUNCH_LINK ccache)
  else()
    message(STATUS "  - ccache was no found on your system.")
  endif()
else()
  message(STATUS "- Excluding ccache usage.")
  message(STATUS "  - Use 'cmake ... -DUSE_CCACHE=ON' to add this.")
endif()

# ----------------------
# SETTING COMPILER FLAGS
# ----------------------

message(STATUS "") 
message(STATUS "Setting compiler flags.")
  if(NOT CMAKE_COMPILER_IS_MSCV)
    message(STATUS "- Enabling C++11 features.")
    set(CMAKE_CXX_FLAGS "${CMAKE_CXX_FLAGS} -std=c++11")
  endif()

  if(SUPPORT_SIMD)
    message(STATUS "- Adding SSE3, SSE4, AVX, ... support.")
    message(STATUS "  - Use 'cmake ... -DSUPPORT_SIMD=Off' to exclude this.")
    if(CMAKE_COMPILER_IS_MSCV)
      message(STATUS "  - Using MSCV's default settings.")
    else()
      set(CMAKE_CXX_FLAGS "${CMAKE_CXX_FLAGS} -march=native")
    endif()
  else()
    message(STATUS "- Excluding SSE3, SSE4, AVX, ... support.")
    message(STATUS "  - Use 'cmake ... -DSUPPORT_SIMD=ON' to add this.")
  endif()

  message(STATUS "- Using level 3 code optimisation.")
  if(CMAKE_COMPILER_IS_MSCV)
    set(CMAKE_CXX_FLAGS "${CMAKE_CXX_FLAGS} /Ox")
  else()
    set(CMAKE_CXX_FLAGS "${CMAKE_CXX_FLAGS} -O3")
  endif()
  
if(NOT CMAKE_BUILD_TYPE)
  message(STATUS "- Setting build to 'Release'.")
  message(STATUS "  - Use 'cmake ... -DCMAKE_BUILD_TYPE=[Release|Debug]' to specify this.")
  set(CMAKE_BUILD_TYPE "Release")
endif()

if(SUPPORT_OMP)
  message(STATUS "- Trying to add OpenMP support.")
  message(STATUS "  - Use 'cmake ... -DSUPPORT_OMP=Off' to exclude this.")
  if(CMAKE_COMPILER_IS_MSCV)
    message(STATUS "  - Using MSCV's automatic parallelisation as a replacement for OpenMP.")
    set(CMAKE_CXX_FLAGS "${CMAKE_CXX_FLAGS} /Qpar")
  else()
    find_package(OpenMP)
    if (OPENMP_FOUND)
      message(STATUS "  - Added OpenMP support.")
      set (CMAKE_C_FLAGS "${CMAKE_C_FLAGS} ${OpenMP_C_FLAGS}")
      set (CMAKE_CXX_FLAGS "${CMAKE_CXX_FLAGS} ${OpenMP_CXX_FLAGS}")
    else()
      message(STATUS "  - OpenMP is not supported by your compiler.")
    endif()
  endif()
else()
  message(STATUS "- Excluding OpenMP support.")
  message(STATUS "  - Use 'cmake ... -DSUPPORT_OMP=ON' to add this.")
endif()

# ----------------
# BUILDING LIBRARY
# ----------------

message(STATUS "") 
message(STATUS "Configuring library build.")

if(NOT CMAKE_LIBRARY_OUTPUT_DIRECTORY)
  set(CMAKE_LIBRARY_OUTPUT_DIRECTORY ${PROJECT_SOURCE_DIR}/lib)
endif()

if(NOT CMAKE_ARCHIVE_OUTPUT_DIRECTORY)
  set(CMAKE_ARCHIVE_OUTPUT_DIRECTORY ${PROJECT_SOURCE_DIR}/lib)
endif()

if(CMAKE_COMPILER_IS_MSCV)
  if(NOT CMAKE_RUNTIME_OUTPUT_DIRECTORY)
    set(CMAKE_RUNTIME_OUTPUT_DIRECTORY ${PROJECT_SOURCE_DIR}/lib)
  endif()
endif()
   
# Include Mantella
include_directories(BEFORE ${PROJECT_SOURCE_DIR}/include)

if(SUPPORT_MPI)
  message(STATUS "- Adding MPI support.")
  message(STATUS "  - Use 'cmake ... -DSUPPORT_MPI=Off' to exclude this.")
else()
  message(STATUS "- Excluding MPI support.")
  message(STATUS "  - Use 'cmake ... -DSUPPORT_MPI=ON' to add this.")
endif()
configure_file(${PROJECT_SOURCE_DIR}/include/mantella_bits/config.hpp.cmake ${PROJECT_SOURCE_DIR}/include/mantella_bits/config.hpp)

set(LIBRARY_TYPE SHARED)
if(WIN32)
  set(LIBRARY_TYPE STATIC)
endif()

# All paths must start with "src/"
add_library(mantella ${LIBRARY_TYPE}
  # Configuration
  src/config.cpp
  
  # Assertion
  src/assert.cpp

  # Random number generator
  src/randomNumberGenerator.cpp
  
  # MPI
  src/mpi.cpp
<<<<<<< HEAD
  
  # Armadillo
  src/armadillo.cpp
  
  # Mathematical functions
  src/algebra.cpp
  src/combinatorics.cpp
  src/geometry.cpp
  src/numberTheory.cpp
  src/probability.cpp
=======
  
  # Armadillo
  src/armadillo.cpp
  
  # Mathematical functions
  src/algebra.cpp
  src/combinatorics.cpp
  src/geometry.cpp
  src/numberTheory.cpp
  src/probability.cpp
  
  # Machine learning functions
  src/samplesAnalysis.cpp
  src/samplesSelection.cpp
>>>>>>> 75a2adde
  
  # Optimisation problems
  src/optimisationProblem.cpp
  src/optimisationProblem/benchmarkOptimisationProblem.cpp
  src/optimisationProblem/benchmarkOptimisationProblem/blackBoxOptimisationBenchmark.cpp
  src/optimisationProblem/benchmarkOptimisationProblem/blackBoxOptimisationBenchmark/attractiveSectorFunction.cpp
  src/optimisationProblem/benchmarkOptimisationProblem/blackBoxOptimisationBenchmark/bentCigarFunction.cpp
  src/optimisationProblem/benchmarkOptimisationProblem/blackBoxOptimisationBenchmark/buecheRastriginFunction.cpp
  src/optimisationProblem/benchmarkOptimisationProblem/blackBoxOptimisationBenchmark/compositeGriewankRosenbrockFunctionF8F2.cpp
  src/optimisationProblem/benchmarkOptimisationProblem/blackBoxOptimisationBenchmark/differentPowersFunction.cpp
  src/optimisationProblem/benchmarkOptimisationProblem/blackBoxOptimisationBenchmark/discusFunction.cpp
  src/optimisationProblem/benchmarkOptimisationProblem/blackBoxOptimisationBenchmark/ellipsoidalFunction.cpp
  src/optimisationProblem/benchmarkOptimisationProblem/blackBoxOptimisationBenchmark/ellipsoidalFunctionRotated.cpp
  src/optimisationProblem/benchmarkOptimisationProblem/blackBoxOptimisationBenchmark/gallaghersGaussian101mePeaksFunction.cpp
  src/optimisationProblem/benchmarkOptimisationProblem/blackBoxOptimisationBenchmark/gallaghersGaussian21hiPeaksFunction.cpp
  src/optimisationProblem/benchmarkOptimisationProblem/blackBoxOptimisationBenchmark/katsuuraFunction.cpp
  src/optimisationProblem/benchmarkOptimisationProblem/blackBoxOptimisationBenchmark/linearSlope.cpp
  src/optimisationProblem/benchmarkOptimisationProblem/blackBoxOptimisationBenchmark/lunacekBiRastriginFunction.cpp
  src/optimisationProblem/benchmarkOptimisationProblem/blackBoxOptimisationBenchmark/rastriginFunction.cpp
  src/optimisationProblem/benchmarkOptimisationProblem/blackBoxOptimisationBenchmark/rastriginFunctionRotated.cpp
  src/optimisationProblem/benchmarkOptimisationProblem/blackBoxOptimisationBenchmark/rosenbrockFunction.cpp
  src/optimisationProblem/benchmarkOptimisationProblem/blackBoxOptimisationBenchmark/rosenbrockFunctionRotated.cpp
  src/optimisationProblem/benchmarkOptimisationProblem/blackBoxOptimisationBenchmark/schaffersF7Function.cpp
  src/optimisationProblem/benchmarkOptimisationProblem/blackBoxOptimisationBenchmark/schaffersF7FunctionIllConditioned.cpp
  src/optimisationProblem/benchmarkOptimisationProblem/blackBoxOptimisationBenchmark/schwefelFunction.cpp
  src/optimisationProblem/benchmarkOptimisationProblem/blackBoxOptimisationBenchmark/sharpRidgeFunction.cpp
  src/optimisationProblem/benchmarkOptimisationProblem/blackBoxOptimisationBenchmark/sphereFunction.cpp
  src/optimisationProblem/benchmarkOptimisationProblem/blackBoxOptimisationBenchmark/stepEllipsoidalFunction.cpp
  src/optimisationProblem/benchmarkOptimisationProblem/blackBoxOptimisationBenchmark/weierstrassFunction.cpp
  src/optimisationProblem/kinematicallyRedundantMachines.cpp
  src/optimisationProblem/kinematicallyRedundantMachines/parallelKinematicMachine3PRPR.cpp
  src/optimisationProblem/kinematicallyRedundantMachines/parallelKinematicMachine3PRRR.cpp
  src/optimisationProblem/kinematicallyRedundantMachines/parallelKinematicMachine6PRUS.cpp
  src/optimisationProblem/kinematicallyRedundantMachines/parallelKinematicMachine6PUPS.cpp

  # Optimisation algorithms
  src/optimisationAlgorithm.cpp
<<<<<<< HEAD
  src/optimisationAlgorithm/covarianceMatrixAdaptationEvolutionStrategy.cpp
=======
>>>>>>> 75a2adde
  src/optimisationAlgorithm/randomSearch.cpp
  src/optimisationAlgorithm/hillClimbing.cpp
  src/optimisationAlgorithm/hookeJeevesAlgorithm.cpp
  src/optimisationAlgorithm/simulatedAnnealing.cpp
  src/optimisationAlgorithm/particleSwarmOptimisation.cpp
)

# Linking against prerequirements
if(ARMADILLO_LIBRARIES)
  target_link_libraries(mantella ${ARMADILLO_LIBRARIES})
else()
  target_link_libraries(mantella ${OPENBLAS_LIBRARIES})
endif()

if(SUPPORT_MPI)
  target_link_libraries(mantella ${MPI_C_LIBRARIES})
endif()

# -------------------
# BUILDING UNIT TESTS
# -------------------

if(BUILD_TESTS)
  message(STATUS "") 
  message(STATUS "Configuring unit tests.")
  message(STATUS "- Use 'cmake ... -DBUILD_TESTS=Off' to exclude this.")

  if(MEASURE_CODE_COVERAGE)
    message(STATUS "- Adding code coverage measurement.")
    message(STATUS "  - Use 'cmake ... -DMEASURE_CODE_COVERAGE=Off' to exclude this.")
    set(CMAKE_CXX_FLAGS "${CMAKE_CXX_FLAGS} --coverage")
  else()
    message(STATUS "- Excluding code coverage measurement.")
    message(STATUS "  - Use 'cmake ... -DMEASURE_CODE_COVERAGE=ON' to add this.")
  endif()
  
  message(STATUS "- Forcing debug build and deactivating code optimisation.")
  set(CMAKE_CXX_FLAGS "${CMAKE_CXX_FLAGS} -g -O0")
  set(CMAKE_BUILD_TYPE "Debug")
  
  if(CMAKE_COMPILER_IS_CLANGXX OR CMAKE_COMPILER_IS_GNUCXX)
    message(STATUS "- Displaying compiler warnings.")
    if(CMAKE_COMPILER_IS_CLANGXX)
      set(CMAKE_CXX_FLAGS "${CMAKE_CXX_FLAGS} -Weverything")
      set(CMAKE_CXX_FLAGS "${CMAKE_CXX_FLAGS} -Wno-c++98-compat")
      set(CMAKE_CXX_FLAGS "${CMAKE_CXX_FLAGS} -Wno-weak-vtables")
      set(CMAKE_CXX_FLAGS "${CMAKE_CXX_FLAGS} -Wno-exit-time-destructors")
      set(CMAKE_CXX_FLAGS "${CMAKE_CXX_FLAGS} -Wno-global-constructors")
      # Ignore warnings for unknown options, as we make use of options introduced by more recent Clang versions.
      set(CMAKE_CXX_FLAGS "${CMAKE_CXX_FLAGS} -Wno-unknown-warning-option")
      
      # Ignore warnings resulting from <mpi.h>
      if(SUPPORT_MPI)
        set(CMAKE_CXX_FLAGS "${CMAKE_CXX_FLAGS} -Wno-c++98-compat-pedantic")
        set(CMAKE_CXX_FLAGS "${CMAKE_CXX_FLAGS} -Wno-old-style-cast")
        set(CMAKE_CXX_FLAGS "${CMAKE_CXX_FLAGS} -Wno-extra-semi")
        set(CMAKE_CXX_FLAGS "${CMAKE_CXX_FLAGS} -Wno-reserved-id-macro")
        set(CMAKE_CXX_FLAGS "${CMAKE_CXX_FLAGS} -Wno-deprecated")
        set(CMAKE_CXX_FLAGS "${CMAKE_CXX_FLAGS} -Wno-cast-align")
      endif()
    elseif(CMAKE_COMPILER_IS_GNUCXX)
      set(CMAKE_CXX_FLAGS "${CMAKE_CXX_FLAGS} -Wall -Wextra")
      set(CMAKE_CXX_FLAGS "${CMAKE_CXX_FLAGS} -Wno-unknown-pragmas")
    endif()
    set(CMAKE_CXX_FLAGS "${CMAKE_CXX_FLAGS} -Wno-padded")
    set(CMAKE_CXX_FLAGS "${CMAKE_CXX_FLAGS} -Wno-unused-parameter")
    
    message(STATUS "- Handling warnings as errors.")
    set(CMAKE_CXX_FLAGS "${CMAKE_CXX_FLAGS} -Werror")
  endif()
  
  # if(CMAKE_COMPILER_IS_CLANGXX)
    # message(STATUS "- Including a undefined behavior checker and memory error detector.")
    # set(CMAKE_CXX_FLAGS "${CMAKE_CXX_FLAGS} -fsanitize=undefined -fsanitize=address")
  # endif()
    
  if(NOT CMAKE_RUNTIME_OUTPUT_DIRECTORY)
    set(CMAKE_RUNTIME_OUTPUT_DIRECTORY ${PROJECT_SOURCE_DIR}/bin)
  endif()

  # Check additional prerequirements
  find_package(Catch REQUIRED) # Catch (header only)
  include_directories(${CATCH_INCLUDE_DIRS}) # Catch
  
  # Include catch extensions
  include_directories(${PROJECT_SOURCE_DIR}/test)
  
  # Compile tests
  # All paths must start with "test/"
add_executable(localtest
    examples/localtest.cpp)
  add_executable(mantellaTest
    test/main.cpp
    
    # Test framework extensions
    test/catchExtension.cpp
    test/testCatchExtension.cpp
    
    # Configurations
    test/testConfig.cpp
    
    # Assertions
    test/testAssert.cpp

    # Random number generator
    test/testRandomNumberGenerator.cpp
    
    # MPI
    test/testMpi.cpp
    
    # Armadillo
    test/testArmadillo.cpp
  
    # Mathematical functions
    test/testAlgebra.cpp
    test/testCombinatorics.cpp
    test/testGeometry.cpp
    test/testNumberTheory.cpp
    test/testProbability.cpp
<<<<<<< HEAD
=======
  
    # Machine learning functions
    test/testSamplesAnalysis.cpp
    test/testSamplesSelection.cpp
>>>>>>> 75a2adde

    # Optimisation problems
    test/testOptimisationProblem.cpp
    test/optimisationProblem/testBenchmarkOptimisationProblem.cpp
    test/optimisationProblem/benchmarkOptimisationProblem/testBlackBoxOptimisationBenchmark.cpp
    test/optimisationProblem/benchmarkOptimisationProblem/blackBoxOptimisationBenchmark/testAttractiveSectorFunction.cpp
    test/optimisationProblem/benchmarkOptimisationProblem/blackBoxOptimisationBenchmark/testBentCigarFunction.cpp
    test/optimisationProblem/benchmarkOptimisationProblem/blackBoxOptimisationBenchmark/testBuecheRastriginFunction.cpp
    test/optimisationProblem/benchmarkOptimisationProblem/blackBoxOptimisationBenchmark/testCompositeGriewankRosenbrockFunctionF8F2.cpp
    test/optimisationProblem/benchmarkOptimisationProblem/blackBoxOptimisationBenchmark/testDifferentPowersFunction.cpp
    test/optimisationProblem/benchmarkOptimisationProblem/blackBoxOptimisationBenchmark/testDiscusFunction.cpp
    test/optimisationProblem/benchmarkOptimisationProblem/blackBoxOptimisationBenchmark/testEllipsoidalFunction.cpp
    test/optimisationProblem/benchmarkOptimisationProblem/blackBoxOptimisationBenchmark/testEllipsoidalFunctionRotated.cpp
    test/optimisationProblem/benchmarkOptimisationProblem/blackBoxOptimisationBenchmark/testGallaghersGaussian101mePeaksFunction.cpp
    test/optimisationProblem/benchmarkOptimisationProblem/blackBoxOptimisationBenchmark/testGallaghersGaussian21hiPeaksFunction.cpp
    test/optimisationProblem/benchmarkOptimisationProblem/blackBoxOptimisationBenchmark/testKatsuuraFunction.cpp
    test/optimisationProblem/benchmarkOptimisationProblem/blackBoxOptimisationBenchmark/testLinearSlope.cpp
    test/optimisationProblem/benchmarkOptimisationProblem/blackBoxOptimisationBenchmark/testLunacekBiRastriginFunction.cpp
    test/optimisationProblem/benchmarkOptimisationProblem/blackBoxOptimisationBenchmark/testRastriginFunction.cpp
    test/optimisationProblem/benchmarkOptimisationProblem/blackBoxOptimisationBenchmark/testRastriginFunctionRotated.cpp
    test/optimisationProblem/benchmarkOptimisationProblem/blackBoxOptimisationBenchmark/testRosenbrockFunction.cpp
    test/optimisationProblem/benchmarkOptimisationProblem/blackBoxOptimisationBenchmark/testRosenbrockFunctionRotated.cpp
    test/optimisationProblem/benchmarkOptimisationProblem/blackBoxOptimisationBenchmark/testSchaffersF7Function.cpp
    test/optimisationProblem/benchmarkOptimisationProblem/blackBoxOptimisationBenchmark/testSchaffersF7FunctionIllConditioned.cpp
    test/optimisationProblem/benchmarkOptimisationProblem/blackBoxOptimisationBenchmark/testSchwefelFunction.cpp
    test/optimisationProblem/benchmarkOptimisationProblem/blackBoxOptimisationBenchmark/testSharpRidgeFunction.cpp
    test/optimisationProblem/benchmarkOptimisationProblem/blackBoxOptimisationBenchmark/testSphereFunction.cpp
    test/optimisationProblem/benchmarkOptimisationProblem/blackBoxOptimisationBenchmark/testStepEllipsoidalFunction.cpp
    test/optimisationProblem/benchmarkOptimisationProblem/blackBoxOptimisationBenchmark/testWeierstrassFunction.cpp
    test/optimisationProblem/testKinematicallyRedundantMachines.cpp
    test/optimisationProblem/kinematicallyRedundantMachines/testParallelKinematicMachine3PRPR.cpp
    test/optimisationProblem/kinematicallyRedundantMachines/testParallelKinematicMachine3PRRR.cpp
    test/optimisationProblem/kinematicallyRedundantMachines/testParallelKinematicMachine6PRUS.cpp
    test/optimisationProblem/kinematicallyRedundantMachines/testParallelKinematicMachine6PUPS.cpp
    
    # Optimisation algorithms
    test/testOptimisationAlgorithm.cpp
    test/optimisationAlgorithm/testRandomSearch.cpp
    test/optimisationAlgorithm/testHillClimbing.cpp
    test/optimisationAlgorithm/testHookeJeevesAlgorithm.cpp
    test/optimisationAlgorithm/testSimulatedAnnealing.cpp
    test/optimisationAlgorithm/testParticleSwarmOptimisation.cpp
  )

  # Link against prerequirements
  target_link_libraries(mantellaTest mantella)
target_link_libraries(localtest mantella)
  
  if(ARMADILLO_LIBRARIES)
    target_link_libraries(mantellaTest ${ARMADILLO_LIBRARIES})
  else()
    target_link_libraries(mantellaTest ${OPENBLAS_LIBRARIES})
  endif()

  if(SUPPORT_MPI)
    target_link_libraries(mantellaTest ${MPI_C_LIBRARIES})
  endif()
else()
  message(STATUS "") 
  message(STATUS "Skipping unit tests.")
  message(STATUS "- Use 'cmake ... -DBUILD_TESTS=ON' to add this.")
endif()

# -------------
# BUILD LIBRARY
# -------------

message(STATUS "")
message(STATUS "Configuring library installation.")

if(NOT INSTALL_INCLUDE_DIR)
  set(INSTALL_INCLUDE_DIR "include")
endif()

set_property(TARGET mantella PROPERTY VERSION ${MANTELLA_VERSION})
set_property(TARGET mantella PROPERTY SOVERSION ${MANTELLA_VERSION_MAJOR})

install(DIRECTORY ${PROJECT_SOURCE_DIR}/include/ DESTINATION ${INSTALL_INCLUDE_DIR} COMPONENT dev)

if(NOT INSTALL_LIB_DIR)
  set(INSTALL_LIB_DIR "lib")
endif()

install(TARGETS mantella
  ARCHIVE DESTINATION ${INSTALL_LIB_DIR}
  LIBRARY DESTINATION ${INSTALL_LIB_DIR})

message(STATUS "")
message(STATUS "Noticable CMAKE variables:")
message(STATUS "- CMAKE_PREFIX_PATH = ${CMAKE_PREFIX_PATH}.")
message(STATUS "- CMAKE_BUILD_TYPE = ${CMAKE_BUILD_TYPE}")
message(STATUS "- CMAKE_LIBRARY_OUTPUT_DIRECTORY = ${CMAKE_LIBRARY_OUTPUT_DIRECTORY}")
message(STATUS "- ARCHIVE_OUTPUT_DIRECTORY = ${ARCHIVE_OUTPUT_DIRECTORY}")
message(STATUS "- EXECUTABLE_OUTPUT_PATH = ${EXECUTABLE_OUTPUT_PATH}")
message(STATUS "- CMAKE_INSTALL_PREFIX = ${CMAKE_INSTALL_PREFIX}")
message(STATUS "- INSTALL_INCLUDE_DIR = ${INSTALL_INCLUDE_DIR}")
message(STATUS "- INSTALL_LIB_DIR = ${INSTALL_LIB_DIR}")
message(STATUS "")<|MERGE_RESOLUTION|>--- conflicted
+++ resolved
@@ -219,7 +219,6 @@
   
   # MPI
   src/mpi.cpp
-<<<<<<< HEAD
   
   # Armadillo
   src/armadillo.cpp
@@ -230,22 +229,10 @@
   src/geometry.cpp
   src/numberTheory.cpp
   src/probability.cpp
-=======
-  
-  # Armadillo
-  src/armadillo.cpp
-  
-  # Mathematical functions
-  src/algebra.cpp
-  src/combinatorics.cpp
-  src/geometry.cpp
-  src/numberTheory.cpp
-  src/probability.cpp
   
   # Machine learning functions
   src/samplesAnalysis.cpp
   src/samplesSelection.cpp
->>>>>>> 75a2adde
   
   # Optimisation problems
   src/optimisationProblem.cpp
@@ -283,10 +270,7 @@
 
   # Optimisation algorithms
   src/optimisationAlgorithm.cpp
-<<<<<<< HEAD
   src/optimisationAlgorithm/covarianceMatrixAdaptationEvolutionStrategy.cpp
-=======
->>>>>>> 75a2adde
   src/optimisationAlgorithm/randomSearch.cpp
   src/optimisationAlgorithm/hillClimbing.cpp
   src/optimisationAlgorithm/hookeJeevesAlgorithm.cpp
@@ -406,13 +390,10 @@
     test/testGeometry.cpp
     test/testNumberTheory.cpp
     test/testProbability.cpp
-<<<<<<< HEAD
-=======
   
     # Machine learning functions
     test/testSamplesAnalysis.cpp
     test/testSamplesSelection.cpp
->>>>>>> 75a2adde
 
     # Optimisation problems
     test/testOptimisationProblem.cpp
