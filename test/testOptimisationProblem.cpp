// Catch
#include <catch.hpp>
#include "catchExtension.hpp"

// Mantella
#include <mantella>

SCENARIO("OptimisationProblem.numberOfDimensions_", "[OptimisationProblem][OptimisationProblem.numberOfDimensions_]") {
<<<<<<< HEAD
  const arma::uword numberOfDimensions = SYNCHRONISED(getDiscreteRandomNumber());
=======
  const arma::uword numberOfDimensions = SYNCHRONISED(discreteRandomNumber());
>>>>>>> 75a2adde

  CAPTURE(numberOfDimensions);

  mant::OptimisationProblem optimisationProblem(numberOfDimensions);

  THEN("Return the number of dimensions_") {
    CHECK(optimisationProblem.numberOfDimensions_ == numberOfDimensions);
  }
}

SCENARIO("OptimisationProblem::OptimisationProblem", "[OptimisationProblem][OptimisationProblem::OptimisationProblem]") {
  GIVEN("A number of dimensions") {
    WHEN("The number of dimensions is greater than 0") {
<<<<<<< HEAD
      const arma::uword numberOfDimensions = SYNCHRONISED(getDiscreteRandomNumber());
=======
      const arma::uword numberOfDimensions = SYNCHRONISED(discreteRandomNumber());
>>>>>>> 75a2adde
      CAPTURE(numberOfDimensions);

      THEN("Throw no exception") {
        CHECK_NOTHROW(mant::OptimisationProblem optimisationProblem(numberOfDimensions));
      }
    }

    WHEN("The number of dimensions is 0") {
      THEN("Throw a std::logic_error") {
        CHECK_THROWS_AS(mant::OptimisationProblem optimisationProblem(0), std::logic_error);
      }
    }
  }
}

SCENARIO("OptimisationProblem.setObjectiveFunction", "[OptimisationProblem][OptimisationProblem.setObjectiveFunction]") {
<<<<<<< HEAD
  const arma::uword numberOfDimensions = SYNCHRONISED(getDiscreteRandomNumber());
=======
  const arma::uword numberOfDimensions = SYNCHRONISED(discreteRandomNumber());
>>>>>>> 75a2adde
  CAPTURE(numberOfDimensions);

  mant::OptimisationProblem optimisationProblem(numberOfDimensions);

  GIVEN("An objective function and its name") {
    const std::string& objectiveFunctionnName = "My custom objective function name";
    CAPTURE(objectiveFunctionnName);

    WHEN("The objective function is callable") {
      auto objectiveFunction = [&optimisationProblem](
          const arma::Col<double>& parameter_) {
        return 0;
      };

      THEN("Throw no exception") {
        CHECK_NOTHROW(optimisationProblem.setObjectiveFunction(objectiveFunction, objectiveFunctionnName));
      }

      THEN("Reset all counters (number of (distinct) evaluations) and cache") {
<<<<<<< HEAD
        const arma::Col<double>& parameter = getContinuousRandomNumbers(numberOfDimensions);
=======
        const arma::Col<double>& parameter = continuousRandomNumbers(numberOfDimensions);
>>>>>>> 75a2adde
        CAPTURE(parameter);

        optimisationProblem.setObjectiveFunction(objectiveFunction);
        // Populates the cache and increments the counter
        ::mant::isCachingSamples = true;
        optimisationProblem.getObjectiveValue(parameter);
        ::mant::isCachingSamples = false;

        optimisationProblem.setObjectiveFunction(objectiveFunction, objectiveFunctionnName);

        CHECK(optimisationProblem.getNumberOfEvaluations() == 0);
        CHECK(optimisationProblem.getNumberOfDistinctEvaluations() == 0);
        CHECK(optimisationProblem.getCachedSamples().size() == 0);
      }
    }

    WHEN("The objective function is not callable") {
      THEN("Throw a std::logic_error") {
        CHECK_THROWS_AS(optimisationProblem.setObjectiveFunction(nullptr, objectiveFunctionnName), std::logic_error);
      }
    }
  }

  GIVEN("An objective function") {
    WHEN("The objective function is callable") {
      auto objectiveFunction = [&optimisationProblem](
          const arma::Col<double>& parameter_) {
        return 0;
      };

      THEN("Throw no exception") {
        CHECK_NOTHROW(optimisationProblem.setObjectiveFunction(objectiveFunction));
      }

      THEN("Reset all counters (number of (distinct) evaluations) and cache") {
<<<<<<< HEAD
        const arma::Col<double>& parameter = getContinuousRandomNumbers(numberOfDimensions);
=======
        const arma::Col<double>& parameter = continuousRandomNumbers(numberOfDimensions);
>>>>>>> 75a2adde
        CAPTURE(parameter);

        optimisationProblem.setObjectiveFunction(objectiveFunction);
        // Populates the cache and increments the counter
        ::mant::isCachingSamples = true;
        optimisationProblem.getObjectiveValue(parameter);
        ::mant::isCachingSamples = false;

        optimisationProblem.setObjectiveFunction(objectiveFunction);

        CHECK(optimisationProblem.getNumberOfEvaluations() == 0);
        CHECK(optimisationProblem.getNumberOfDistinctEvaluations() == 0);
        CHECK(optimisationProblem.getCachedSamples().size() == 0);
      }
    }

    WHEN("The objective function is not callable") {
      THEN("Throw a std::logic_error") {
        CHECK_THROWS_AS(optimisationProblem.setObjectiveFunction(nullptr), std::logic_error);
      }
    }
  }
}

SCENARIO("OptimisationProblem.getObjectiveFunctionName", "[OptimisationProblem][OptimisationProblem.getObjectiveFunctionName]") {
<<<<<<< HEAD
  const arma::uword numberOfDimensions = SYNCHRONISED(getDiscreteRandomNumber());
=======
  const arma::uword numberOfDimensions = SYNCHRONISED(discreteRandomNumber());
>>>>>>> 75a2adde
  CAPTURE(numberOfDimensions);

  mant::OptimisationProblem optimisationProblem(numberOfDimensions);

  WHEN("The default objective function is unchanged") {
    THEN("Return an empty string") {
      CHECK(optimisationProblem.getObjectiveFunctionName() == "");
    }
  }

  WHEN("The default objective function was changed") {
    auto objectiveFunction = [&optimisationProblem](
        const arma::Col<double>& parameter_) {
      return 0;
    };

    AND_WHEN("A new objective function name was set") {
      const std::string& objectiveFunctionName = "My custom objective function name";
      CAPTURE(objectiveFunctionName);

      optimisationProblem.setObjectiveFunction(objectiveFunction, objectiveFunctionName);

      THEN("Return the objective function name") {
        CHECK(optimisationProblem.getObjectiveFunctionName() == objectiveFunctionName);
      }
    }

    AND_WHEN("No new objective function name was set") {
      optimisationProblem.setObjectiveFunction(objectiveFunction);

      THEN("Return the default, unnamed objective function name") {
        CHECK(optimisationProblem.getObjectiveFunctionName() == "Unnamed, custom optimisation problem");
      }
    }
  }
}

SCENARIO("OptimisationProblem.getObjectiveValue", "[OptimisationProblem][OptimisationProblem.getObjectiveValue]") {
<<<<<<< HEAD
  const arma::uword numberOfDimensions = SYNCHRONISED(getDiscreteRandomNumber());
=======
  const arma::uword numberOfDimensions = SYNCHRONISED(discreteRandomNumber());
>>>>>>> 75a2adde
  CAPTURE(numberOfDimensions);

  mant::OptimisationProblem optimisationProblem(numberOfDimensions);

  GIVEN("A parameter") {
    WHEN("The default objective function is unchanged") {
<<<<<<< HEAD
      const arma::Col<double>& parameter = getContinuousRandomNumbers(numberOfDimensions);
=======
      const arma::Col<double>& parameter = continuousRandomNumbers(numberOfDimensions);
>>>>>>> 75a2adde
      CAPTURE(parameter);

      THEN("Throw a std::logic_error") {
        CHECK_THROWS_AS(optimisationProblem.getObjectiveValue(parameter), std::logic_error);
      }
<<<<<<< HEAD
    }

    WHEN("The default objective function was changed") {
      auto objectiveFunction = [&optimisationProblem](
          const arma::Col<double>& parameter_) {
        return arma::accu(parameter_);
      };
      optimisationProblem.setObjectiveFunction(objectiveFunction);

      AND_WHEN("All parameters are finite and have exactly [numberOfDimensions] rows") {
        const arma::uword numberOfParameters = getDiscreteRandomNumber();
        CAPTURE(numberOfParameters);

        arma::Mat<double> parameters = getContinuousRandomNumbers(numberOfDimensions, numberOfParameters);
        // Duplicated all parameters and shuffle them afterwards, to observe if it works as expected with/without caching.
        parameters = arma::shuffle(arma::join_rows(parameters, parameters));
        CAPTURE(parameters);

        AND_WHEN("All parameter and objective value modifications are non-default (including the minimal parameter distance)") {
          const arma::Col<arma::uword>& parameterPermutation = SYNCHRONISED(mant::randomPermutationVector(numberOfDimensions));
          optimisationProblem.setParameterPermutation(parameterPermutation);
          CAPTURE(parameterPermutation);

          const arma::Col<double>& parameterScaling = SYNCHRONISED(getContinuousRandomNumbers(numberOfDimensions));
          optimisationProblem.setParameterScaling(parameterScaling);
          CAPTURE(parameterScaling);

          const arma::Col<double>& parameterTranslation = SYNCHRONISED(getContinuousRandomNumbers(numberOfDimensions));
          optimisationProblem.setParameterTranslation(parameterTranslation);
          CAPTURE(parameterTranslation);

          const arma::Mat<double>& parameterRotation = SYNCHRONISED(mant::randomRotationMatrix(numberOfDimensions));
          optimisationProblem.setParameterRotation(parameterRotation);
          CAPTURE(parameterRotation);

          // Objective value space modifiers
          const double objectiveValueScaling = SYNCHRONISED(getContinuousRandomNumber());
          optimisationProblem.setObjectiveValueScaling(objectiveValueScaling);
          CAPTURE(objectiveValueScaling);

          const double objectiveValueTranslation = SYNCHRONISED(getContinuousRandomNumber());
          optimisationProblem.setObjectiveValueTranslation(objectiveValueTranslation);
          CAPTURE(objectiveValueTranslation);

          THEN("Return the objective value") {
            ::mant::isCachingSamples = true;
            for (arma::uword n = 0; n < parameters.n_cols; ++n) {
              const arma::Col<double>& parameter = parameters.col(n);
              CHECK(optimisationProblem.getObjectiveValue(parameter) == Approx(objectiveValueScaling * objectiveFunction(parameterRotation * (parameterScaling % parameter.elem(parameterPermutation) - parameterTranslation)) + objectiveValueTranslation));
            }
            ::mant::isCachingSamples = false;
          }

          AND_WHEN("Caching was enabled") {
            THEN("Return the same objective value as when caching is disabled") {
              ::mant::isCachingSamples = false;
              for (arma::uword n = 0; n < parameters.n_cols; ++n) {
                const arma::Col<double>& parameter = parameters.col(n);
                CHECK(optimisationProblem.getObjectiveValue(parameter) == Approx(objectiveValueScaling * objectiveFunction(parameterRotation * (parameterScaling % parameter.elem(parameterPermutation) - parameterTranslation)) + objectiveValueTranslation));
              }
              ::mant::isCachingSamples = false;
            }
          }
        }
      }

      AND_WHEN("The parameter has less then [numberOfDimensions] elements") {
        const arma::Col<double>& parameter = getContinuousRandomNumbers(numberOfDimensions - 1);
        CAPTURE(parameter);

        THEN("Throw a std::logic_error") {
          CHECK_THROWS_AS(optimisationProblem.getObjectiveValue(parameter), std::logic_error);
        }
      }

      AND_WHEN("The parameter has more then [numberOfDimensions] elements") {
        const arma::Col<double>& parameter = getContinuousRandomNumbers(numberOfDimensions + getDiscreteRandomNumber());
        CAPTURE(parameter);

        THEN("Throw a std::logic_error") {
          CHECK_THROWS_AS(optimisationProblem.getObjectiveValue(parameter), std::logic_error);
        }
      }

      AND_WHEN("The parameter is infinite") {
        arma::Col<double> parameter = getContinuousRandomNumbers(numberOfDimensions);
        parameter(0) = arma::datum::inf;
        CAPTURE(parameter);

        THEN("Throw a std::logic_error") {
          CHECK_THROWS_AS(optimisationProblem.getObjectiveValue(parameter), std::logic_error);
        }
      }
    }
  }
}

SCENARIO("OptimisationProblem.getNormalisedObjectiveValue", "[OptimisationProblem][OptimisationProblem.getNormalisedObjectiveValue]") {
  const arma::uword numberOfDimensions = SYNCHRONISED(getDiscreteRandomNumber());
  CAPTURE(numberOfDimensions);

  mant::OptimisationProblem optimisationProblem(numberOfDimensions);

  GIVEN("A normalised parameter") {
    WHEN("The default objective function is unchanged") {
      const arma::Col<double>& parameter = arma::normalise(getContinuousRandomNumbers(numberOfDimensions));
      CAPTURE(parameter);

      THEN("Throw a std::logic_error") {
        CHECK_THROWS_AS(optimisationProblem.getObjectiveValue(parameter), std::logic_error);
      }
    }

    WHEN("The default objective function was changed") {
      auto objectiveFunction = [&optimisationProblem](
          const arma::Col<double>& parameter_) {
        return arma::accu(parameter_);
      };
      optimisationProblem.setObjectiveFunction(objectiveFunction);

      AND_WHEN("All parameters are finite and have exactly [numberOfDimensions] rows") {
        const arma::uword numberOfParameters = getDiscreteRandomNumber();
        CAPTURE(numberOfParameters);

        arma::Mat<double> parameters = getContinuousRandomNumbers(numberOfDimensions, numberOfParameters);
        // Duplicated all parameters and shuffle them afterwards, to observe if it works as expected with/without caching.
        parameters = arma::shuffle(arma::join_rows(parameters, parameters));
        CAPTURE(parameters);

        AND_WHEN("All parameter and objective value modifications are non-default (including the minimal parameter distance)") {
          // Parameter space modifiers
          const arma::Col<arma::uword>& parameterPermutation = SYNCHRONISED(mant::randomPermutationVector(numberOfDimensions));
          optimisationProblem.setParameterPermutation(parameterPermutation);
          CAPTURE(parameterPermutation);

          const arma::Col<double>& parameterScaling = SYNCHRONISED(getContinuousRandomNumbers(numberOfDimensions));
          optimisationProblem.setParameterScaling(parameterScaling);
          CAPTURE(parameterScaling);

          const arma::Col<double>& parameterTranslation = SYNCHRONISED(getContinuousRandomNumbers(numberOfDimensions));
          optimisationProblem.setParameterTranslation(parameterTranslation);
          CAPTURE(parameterTranslation);

          const arma::Mat<double>& parameterRotation = SYNCHRONISED(mant::randomRotationMatrix(numberOfDimensions));
          optimisationProblem.setParameterRotation(parameterRotation);

          CAPTURE(parameterRotation);

          // Objective value space modifiers
          const double objectiveValueScaling = SYNCHRONISED(getContinuousRandomNumber());
          optimisationProblem.setObjectiveValueScaling(objectiveValueScaling);
          CAPTURE(objectiveValueScaling);

          const double objectiveValueTranslation = SYNCHRONISED(getContinuousRandomNumber());
          optimisationProblem.setObjectiveValueTranslation(objectiveValueTranslation);
          CAPTURE(objectiveValueTranslation);

          THEN("Return the objective value") {
            ::mant::isCachingSamples = true;
            for (arma::uword n = 0; n < parameters.n_cols; ++n) {
              const arma::Col<double>& parameter = parameters.col(n);
              CHECK(optimisationProblem.getNormalisedObjectiveValue((parameter - optimisationProblem.getLowerBounds()) / (optimisationProblem.getUpperBounds() - optimisationProblem.getLowerBounds())) == Approx(objectiveValueScaling * objectiveFunction(parameterRotation * (parameterScaling % parameter.elem(parameterPermutation) - parameterTranslation)) + objectiveValueTranslation));
            }
            ::mant::isCachingSamples = false;
          }

          AND_WHEN("Caching was enabled") {
            THEN("Return the same objective values as when caching is disabled") {
              ::mant::isCachingSamples = false;
              for (arma::uword n = 0; n < parameters.n_cols; ++n) {
                const arma::Col<double>& parameter = parameters.col(n);
                CHECK(optimisationProblem.getNormalisedObjectiveValue((parameter - optimisationProblem.getLowerBounds()) / (optimisationProblem.getUpperBounds() - optimisationProblem.getLowerBounds())) == Approx(objectiveValueScaling * objectiveFunction(parameterRotation * (parameterScaling % parameter.elem(parameterPermutation) - parameterTranslation)) + objectiveValueTranslation));
              }
              ::mant::isCachingSamples = false;
            }
          }
        }
      }

      AND_WHEN("The parameter has less then [numberOfDimensions] elements") {
        const arma::Col<double>& parameter = arma::normalise(getContinuousRandomNumbers(numberOfDimensions - 1));
        CAPTURE(parameter);

        THEN("Throw a std::logic_error") {
          CHECK_THROWS_AS(optimisationProblem.getObjectiveValue(parameter), std::logic_error);
        }
      }

      AND_WHEN("The parameter has more then [numberOfDimensions] elements") {
        const arma::Col<double>& parameter = arma::normalise(getContinuousRandomNumbers(numberOfDimensions + getDiscreteRandomNumber()));
        CAPTURE(parameter);

        THEN("Throw a std::logic_error") {
          CHECK_THROWS_AS(optimisationProblem.getObjectiveValue(parameter), std::logic_error);
        }
      }

      AND_WHEN("The parameter is infinite") {
        arma::Col<double> parameter = arma::normalise(getContinuousRandomNumbers(numberOfDimensions));
        parameter(0) = arma::datum::inf;
        CAPTURE(parameter);

        THEN("Throw a std::logic_error") {
          CHECK_THROWS_AS(optimisationProblem.getObjectiveValue(parameter), std::logic_error);
        }
      }
    }
  }
}

SCENARIO("OptimisationProblem.setLowerBounds", "[OptimisationProblem][OptimisationProblem.setLowerBounds]") {
  GIVEN("Some lower bounds") {
    WHEN("The lower bounds are finite and have exactly [numberOfDimensions] elements") {
      const arma::uword numberOfDimensions = SYNCHRONISED(getDiscreteRandomNumber());
      CAPTURE(numberOfDimensions);

      mant::OptimisationProblem optimisationProblem(numberOfDimensions);

      const arma::Col<double>& lowerBounds = getContinuousRandomNumbers(numberOfDimensions);
      CAPTURE(lowerBounds);

      THEN("Throw no exception") {
        CHECK_NOTHROW(optimisationProblem.setLowerBounds(lowerBounds));
      }

      THEN("Do not reset the counters (number of (distinct) evaluations) or cache") {
        const arma::Col<double>& parameter = getContinuousRandomNumbers(numberOfDimensions);
        CAPTURE(parameter);

        optimisationProblem.setObjectiveFunction(
            [&optimisationProblem](
                const arma::Col<double>& parameter_) {
            return arma::accu(parameter_);
            });
        // Populates the cache and increments the counter
        ::mant::isCachingSamples = true;
        optimisationProblem.getObjectiveValue(parameter);
        ::mant::isCachingSamples = false;

        optimisationProblem.setLowerBounds(lowerBounds);

        CHECK(optimisationProblem.getNumberOfEvaluations() == 1);
        CHECK(optimisationProblem.getNumberOfDistinctEvaluations() == 1);
        CHECK(optimisationProblem.getCachedSamples().size() == 1);
      }

#if defined(SUPPORT_MPI)
      THEN("The lower bounds are synchronised over MPI") {
        optimisationProblem.setLowerBounds(lowerBounds);
        IS_EQUAL(optimisationProblem.getLowerBounds(), SYNCHRONISED(lowerBounds));
      }
#endif
    }

    WHEN("The lower bound is greater than the upper bound") {
      const arma::uword numberOfDimensions = SYNCHRONISED(getDiscreteRandomNumber());
      CAPTURE(numberOfDimensions);

      mant::OptimisationProblem optimisationProblem(numberOfDimensions);

      const arma::Col<double>& upperBounds = getContinuousRandomNumbers(numberOfDimensions);
      CAPTURE(upperBounds);

      optimisationProblem.setUpperBounds(upperBounds);

      const arma::Col<double>& lowerBounds = upperBounds + arma::ones<arma::Col<double>>(numberOfDimensions);
      CAPTURE(lowerBounds);

      THEN("Throw no exception") {
        CHECK_NOTHROW(optimisationProblem.setLowerBounds(lowerBounds));
      }
    }

    WHEN("The lower bounds have less then [numberOfDimensions] elements") {
      const arma::uword numberOfDimensions = SYNCHRONISED(1 + getDiscreteRandomNumber());
      CAPTURE(numberOfDimensions);

      mant::OptimisationProblem optimisationProblem(numberOfDimensions);

      const arma::Col<double>& lowerBounds = getContinuousRandomNumbers(numberOfDimensions - 1);
      CAPTURE(lowerBounds);

      THEN("Throw a std::logic_error") {
        CHECK_THROWS_AS(optimisationProblem.setLowerBounds(lowerBounds), std::logic_error);
      }
    }

    WHEN("The lower bounds have more then [numberOfDimensions] elements") {
      const arma::uword numberOfDimensions = SYNCHRONISED(getDiscreteRandomNumber());
=======
    }

    WHEN("The default objective function was changed") {
      auto objectiveFunction = [&optimisationProblem](
          const arma::Col<double>& parameter_) {
        return arma::accu(parameter_);
      };
      optimisationProblem.setObjectiveFunction(objectiveFunction);

      AND_WHEN("All parameters are finite and have exactly [numberOfDimensions] rows") {
        const arma::uword numberOfParameters = discreteRandomNumber();
        CAPTURE(numberOfParameters);

        arma::Mat<double> parameters = continuousRandomNumbers(numberOfDimensions, numberOfParameters);
        // Duplicated all parameters and shuffle them afterwards, to observe if it works as expected with/without caching.
        parameters = arma::shuffle(arma::join_rows(parameters, parameters));
        CAPTURE(parameters);

        AND_WHEN("All parameter and objective value modifications are non-default (including the minimal parameter distance)") {
          const arma::Col<arma::uword>& parameterPermutation = SYNCHRONISED(mant::randomPermutationVector(numberOfDimensions));
          optimisationProblem.setParameterPermutation(parameterPermutation);
          CAPTURE(parameterPermutation);

          const arma::Col<double>& parameterScaling = SYNCHRONISED(continuousRandomNumbers(numberOfDimensions));
          optimisationProblem.setParameterScaling(parameterScaling);
          CAPTURE(parameterScaling);

          const arma::Col<double>& parameterTranslation = SYNCHRONISED(continuousRandomNumbers(numberOfDimensions));
          optimisationProblem.setParameterTranslation(parameterTranslation);
          CAPTURE(parameterTranslation);

          const arma::Mat<double>& parameterRotation = SYNCHRONISED(mant::randomRotationMatrix(numberOfDimensions));
          optimisationProblem.setParameterRotation(parameterRotation);
          CAPTURE(parameterRotation);

          // Objective value space modifiers
          const double objectiveValueScaling = SYNCHRONISED(continuousRandomNumber());
          optimisationProblem.setObjectiveValueScaling(objectiveValueScaling);
          CAPTURE(objectiveValueScaling);

          const double objectiveValueTranslation = SYNCHRONISED(continuousRandomNumber());
          optimisationProblem.setObjectiveValueTranslation(objectiveValueTranslation);
          CAPTURE(objectiveValueTranslation);

          THEN("Return the objective value") {
            ::mant::isCachingSamples = true;
            for (arma::uword n = 0; n < parameters.n_cols; ++n) {
              const arma::Col<double>& parameter = parameters.col(n);
              CHECK(optimisationProblem.getObjectiveValue(parameter) == Approx(objectiveValueScaling * objectiveFunction(parameterRotation * (parameterScaling % parameter.elem(parameterPermutation) - parameterTranslation)) + objectiveValueTranslation));
            }
            ::mant::isCachingSamples = false;
          }

          AND_WHEN("Caching was enabled") {
            THEN("Return the same objective value as when caching is disabled") {
              ::mant::isCachingSamples = false;
              for (arma::uword n = 0; n < parameters.n_cols; ++n) {
                const arma::Col<double>& parameter = parameters.col(n);
                CHECK(optimisationProblem.getObjectiveValue(parameter) == Approx(objectiveValueScaling * objectiveFunction(parameterRotation * (parameterScaling % parameter.elem(parameterPermutation) - parameterTranslation)) + objectiveValueTranslation));
              }
              ::mant::isCachingSamples = false;
            }
          }
        }
      }

      AND_WHEN("The parameter has less then [numberOfDimensions] elements") {
        const arma::Col<double>& parameter = continuousRandomNumbers(numberOfDimensions - 1);
        CAPTURE(parameter);

        THEN("Throw a std::logic_error") {
          CHECK_THROWS_AS(optimisationProblem.getObjectiveValue(parameter), std::logic_error);
        }
      }

      AND_WHEN("The parameter has more then [numberOfDimensions] elements") {
        const arma::Col<double>& parameter = continuousRandomNumbers(numberOfDimensions + discreteRandomNumber());
        CAPTURE(parameter);

        THEN("Throw a std::logic_error") {
          CHECK_THROWS_AS(optimisationProblem.getObjectiveValue(parameter), std::logic_error);
        }
      }

      AND_WHEN("The parameter is infinite") {
        arma::Col<double> parameter = continuousRandomNumbers(numberOfDimensions);
        parameter(0) = arma::datum::inf;
        CAPTURE(parameter);

        THEN("Throw a std::logic_error") {
          CHECK_THROWS_AS(optimisationProblem.getObjectiveValue(parameter), std::logic_error);
        }
      }
    }
  }
}

SCENARIO("OptimisationProblem.getNormalisedObjectiveValue", "[OptimisationProblem][OptimisationProblem.getNormalisedObjectiveValue]") {
  const arma::uword numberOfDimensions = SYNCHRONISED(discreteRandomNumber());
  CAPTURE(numberOfDimensions);

  mant::OptimisationProblem optimisationProblem(numberOfDimensions);

  GIVEN("A normalised parameter") {
    WHEN("The default objective function is unchanged") {
      const arma::Col<double>& parameter = arma::normalise(continuousRandomNumbers(numberOfDimensions));
      CAPTURE(parameter);

      THEN("Throw a std::logic_error") {
        CHECK_THROWS_AS(optimisationProblem.getObjectiveValue(parameter), std::logic_error);
      }
    }

    WHEN("The default objective function was changed") {
      auto objectiveFunction = [&optimisationProblem](
          const arma::Col<double>& parameter_) {
        return arma::accu(parameter_);
      };
      optimisationProblem.setObjectiveFunction(objectiveFunction);

      AND_WHEN("All parameters are finite and have exactly [numberOfDimensions] rows") {
        const arma::uword numberOfParameters = discreteRandomNumber();
        CAPTURE(numberOfParameters);

        arma::Mat<double> parameters = continuousRandomNumbers(numberOfDimensions, numberOfParameters);
        // Duplicated all parameters and shuffle them afterwards, to observe if it works as expected with/without caching.
        parameters = arma::shuffle(arma::join_rows(parameters, parameters));
        CAPTURE(parameters);

        AND_WHEN("All parameter and objective value modifications are non-default (including the minimal parameter distance)") {
          // Parameter space modifiers
          const arma::Col<arma::uword>& parameterPermutation = SYNCHRONISED(mant::randomPermutationVector(numberOfDimensions));
          optimisationProblem.setParameterPermutation(parameterPermutation);
          CAPTURE(parameterPermutation);

          const arma::Col<double>& parameterScaling = SYNCHRONISED(continuousRandomNumbers(numberOfDimensions));
          optimisationProblem.setParameterScaling(parameterScaling);
          CAPTURE(parameterScaling);

          const arma::Col<double>& parameterTranslation = SYNCHRONISED(continuousRandomNumbers(numberOfDimensions));
          optimisationProblem.setParameterTranslation(parameterTranslation);
          CAPTURE(parameterTranslation);

          const arma::Mat<double>& parameterRotation = SYNCHRONISED(mant::randomRotationMatrix(numberOfDimensions));
          optimisationProblem.setParameterRotation(parameterRotation);

          CAPTURE(parameterRotation);

          // Objective value space modifiers
          const double objectiveValueScaling = SYNCHRONISED(continuousRandomNumber());
          optimisationProblem.setObjectiveValueScaling(objectiveValueScaling);
          CAPTURE(objectiveValueScaling);

          const double objectiveValueTranslation = SYNCHRONISED(continuousRandomNumber());
          optimisationProblem.setObjectiveValueTranslation(objectiveValueTranslation);
          CAPTURE(objectiveValueTranslation);

          THEN("Return the objective value") {
            ::mant::isCachingSamples = true;
            for (arma::uword n = 0; n < parameters.n_cols; ++n) {
              const arma::Col<double>& parameter = parameters.col(n);
              CHECK(optimisationProblem.getNormalisedObjectiveValue((parameter - optimisationProblem.getLowerBounds()) / (optimisationProblem.getUpperBounds() - optimisationProblem.getLowerBounds())) == Approx(objectiveValueScaling * objectiveFunction(parameterRotation * (parameterScaling % parameter.elem(parameterPermutation) - parameterTranslation)) + objectiveValueTranslation));
            }
            ::mant::isCachingSamples = false;
          }

          AND_WHEN("Caching was enabled") {
            THEN("Return the same objective values as when caching is disabled") {
              ::mant::isCachingSamples = false;
              for (arma::uword n = 0; n < parameters.n_cols; ++n) {
                const arma::Col<double>& parameter = parameters.col(n);
                CHECK(optimisationProblem.getNormalisedObjectiveValue((parameter - optimisationProblem.getLowerBounds()) / (optimisationProblem.getUpperBounds() - optimisationProblem.getLowerBounds())) == Approx(objectiveValueScaling * objectiveFunction(parameterRotation * (parameterScaling % parameter.elem(parameterPermutation) - parameterTranslation)) + objectiveValueTranslation));
              }
              ::mant::isCachingSamples = false;
            }
          }
        }
      }

      AND_WHEN("The parameter has less then [numberOfDimensions] elements") {
        const arma::Col<double>& parameter = arma::normalise(continuousRandomNumbers(numberOfDimensions - 1));
        CAPTURE(parameter);

        THEN("Throw a std::logic_error") {
          CHECK_THROWS_AS(optimisationProblem.getObjectiveValue(parameter), std::logic_error);
        }
      }

      AND_WHEN("The parameter has more then [numberOfDimensions] elements") {
        const arma::Col<double>& parameter = arma::normalise(continuousRandomNumbers(numberOfDimensions + discreteRandomNumber()));
        CAPTURE(parameter);

        THEN("Throw a std::logic_error") {
          CHECK_THROWS_AS(optimisationProblem.getObjectiveValue(parameter), std::logic_error);
        }
      }

      AND_WHEN("The parameter is infinite") {
        arma::Col<double> parameter = arma::normalise(continuousRandomNumbers(numberOfDimensions));
        parameter(0) = arma::datum::inf;
        CAPTURE(parameter);

        THEN("Throw a std::logic_error") {
          CHECK_THROWS_AS(optimisationProblem.getObjectiveValue(parameter), std::logic_error);
        }
      }
    }
  }
}

SCENARIO("OptimisationProblem.setLowerBounds", "[OptimisationProblem][OptimisationProblem.setLowerBounds]") {
  GIVEN("Some lower bounds") {
    WHEN("The lower bounds are finite and have exactly [numberOfDimensions] elements") {
      const arma::uword numberOfDimensions = SYNCHRONISED(discreteRandomNumber());
      CAPTURE(numberOfDimensions);

      mant::OptimisationProblem optimisationProblem(numberOfDimensions);

      const arma::Col<double>& lowerBounds = continuousRandomNumbers(numberOfDimensions);
      CAPTURE(lowerBounds);

      THEN("Throw no exception") {
        CHECK_NOTHROW(optimisationProblem.setLowerBounds(lowerBounds));
      }

      THEN("Do not reset the counters (number of (distinct) evaluations) or cache") {
        const arma::Col<double>& parameter = continuousRandomNumbers(numberOfDimensions);
        CAPTURE(parameter);

        optimisationProblem.setObjectiveFunction(
            [&optimisationProblem](
                const arma::Col<double>& parameter_) {
            return arma::accu(parameter_);
            });
        // Populates the cache and increments the counter
        ::mant::isCachingSamples = true;
        optimisationProblem.getObjectiveValue(parameter);
        ::mant::isCachingSamples = false;

        optimisationProblem.setLowerBounds(lowerBounds);

        CHECK(optimisationProblem.getNumberOfEvaluations() == 1);
        CHECK(optimisationProblem.getNumberOfDistinctEvaluations() == 1);
        CHECK(optimisationProblem.getCachedSamples().size() == 1);
      }

#if defined(SUPPORT_MPI)
      THEN("The lower bounds are synchronised over MPI") {
        optimisationProblem.setLowerBounds(lowerBounds);
        IS_EQUAL(optimisationProblem.getLowerBounds(), SYNCHRONISED(lowerBounds));
      }
#endif
    }

    WHEN("The lower bound is greater than the upper bound") {
      const arma::uword numberOfDimensions = SYNCHRONISED(discreteRandomNumber());
      CAPTURE(numberOfDimensions);

      mant::OptimisationProblem optimisationProblem(numberOfDimensions);

      const arma::Col<double>& upperBounds = continuousRandomNumbers(numberOfDimensions);
      CAPTURE(upperBounds);

      optimisationProblem.setUpperBounds(upperBounds);

      const arma::Col<double>& lowerBounds = upperBounds + arma::ones<arma::Col<double>>(numberOfDimensions);
      CAPTURE(lowerBounds);

      THEN("Throw no exception") {
        CHECK_NOTHROW(optimisationProblem.setLowerBounds(lowerBounds));
      }
    }

    WHEN("The lower bounds have less then [numberOfDimensions] elements") {
      const arma::uword numberOfDimensions = SYNCHRONISED(1 + discreteRandomNumber());
      CAPTURE(numberOfDimensions);

      mant::OptimisationProblem optimisationProblem(numberOfDimensions);

      const arma::Col<double>& lowerBounds = continuousRandomNumbers(numberOfDimensions - 1);
      CAPTURE(lowerBounds);

      THEN("Throw a std::logic_error") {
        CHECK_THROWS_AS(optimisationProblem.setLowerBounds(lowerBounds), std::logic_error);
      }
    }

    WHEN("The lower bounds have more then [numberOfDimensions] elements") {
      const arma::uword numberOfDimensions = SYNCHRONISED(discreteRandomNumber());
>>>>>>> 75a2adde
      CAPTURE(numberOfDimensions);

      mant::OptimisationProblem optimisationProblem(numberOfDimensions);

<<<<<<< HEAD
      const arma::Col<double>& lowerBounds = getContinuousRandomNumbers(numberOfDimensions + getDiscreteRandomNumber());
=======
      const arma::Col<double>& lowerBounds = continuousRandomNumbers(numberOfDimensions + discreteRandomNumber());
>>>>>>> 75a2adde
      CAPTURE(lowerBounds);

      THEN("Throw a std::logic_error") {
        CHECK_THROWS_AS(optimisationProblem.setLowerBounds(lowerBounds), std::logic_error);
      }
    }

    WHEN("At least one lower bound is infinite") {
<<<<<<< HEAD
      const arma::uword numberOfDimensions = SYNCHRONISED(getDiscreteRandomNumber());
      CAPTURE(numberOfDimensions);

      mant::OptimisationProblem optimisationProblem(numberOfDimensions);

      arma::Col<double> lowerBounds = getContinuousRandomNumbers(numberOfDimensions);
      lowerBounds(0) = arma::datum::inf;
      CAPTURE(lowerBounds);

=======
      const arma::uword numberOfDimensions = SYNCHRONISED(discreteRandomNumber());
      CAPTURE(numberOfDimensions);

      mant::OptimisationProblem optimisationProblem(numberOfDimensions);

      arma::Col<double> lowerBounds = continuousRandomNumbers(numberOfDimensions);
      lowerBounds(0) = arma::datum::inf;
      CAPTURE(lowerBounds);

>>>>>>> 75a2adde
      THEN("Throw a std::logic_error") {
        CHECK_THROWS_AS(optimisationProblem.setLowerBounds(lowerBounds), std::logic_error);
      }
    }
  }
}
<<<<<<< HEAD

SCENARIO("OptimisationProblem.getLowerBounds", "[OptimisationProblem][OptimisationProblem.getLowerBounds]") {
  const arma::uword numberOfDimensions = SYNCHRONISED(getDiscreteRandomNumber());
  CAPTURE(numberOfDimensions);

  mant::OptimisationProblem optimisationProblem(numberOfDimensions);

  GIVEN("Default lower bounds") {
    THEN("Return the default lower bounds (-10, ..., -10)^n") {
      IS_EQUAL(optimisationProblem.getLowerBounds(), arma::zeros<arma::Col<double>>(numberOfDimensions) - 10);
=======

SCENARIO("OptimisationProblem.getLowerBounds", "[OptimisationProblem][OptimisationProblem.getLowerBounds]") {
  const arma::uword numberOfDimensions = SYNCHRONISED(discreteRandomNumber());
  CAPTURE(numberOfDimensions);

  mant::OptimisationProblem optimisationProblem(numberOfDimensions);

  GIVEN("Default lower bounds") {
    THEN("Return the default lower bounds (-10, ..., -10)^n") {
      IS_EQUAL(optimisationProblem.getLowerBounds(), arma::zeros<arma::Col<double>>(numberOfDimensions) - 10);
    }
  }

  GIVEN("An updated lower bounds") {
    const arma::Col<double>& lowerBounds = continuousRandomNumbers(numberOfDimensions);
    CAPTURE(lowerBounds);

    optimisationProblem.setLowerBounds(lowerBounds);

    THEN("Return the updated lower bounds") {
      IS_EQUAL(optimisationProblem.getLowerBounds(), SYNCHRONISED(lowerBounds));
    }
  }
}

SCENARIO("OptimisationProblem.setUpperBounds", "[OptimisationProblem][OptimisationProblem.setUpperBounds]") {
  GIVEN("Some upper bounds") {
    WHEN("The upper bounds are finite and have exactly [numberOfDimensions] elements") {
      const arma::uword numberOfDimensions = SYNCHRONISED(discreteRandomNumber());
      CAPTURE(numberOfDimensions);

      mant::OptimisationProblem optimisationProblem(numberOfDimensions);

      const arma::Col<double>& upperBounds = continuousRandomNumbers(numberOfDimensions);
      CAPTURE(upperBounds);

      THEN("Throw no exception") {
        CHECK_NOTHROW(optimisationProblem.setUpperBounds(upperBounds));
      }

      THEN("Do not reset the counters (number of (distinct) evaluations) or cache") {
        const arma::Col<double>& parameter = continuousRandomNumbers(numberOfDimensions);
        CAPTURE(parameter);

        optimisationProblem.setObjectiveFunction(
            [&optimisationProblem](
                const arma::Col<double>& parameter_) {
            return arma::accu(parameter_);
            });
        // Populates the cache and increments the counter
        ::mant::isCachingSamples = true;
        optimisationProblem.getObjectiveValue(parameter);
        ::mant::isCachingSamples = false;

        optimisationProblem.setUpperBounds(upperBounds);

        CHECK(optimisationProblem.getNumberOfEvaluations() == 1);
        CHECK(optimisationProblem.getNumberOfDistinctEvaluations() == 1);
        CHECK(optimisationProblem.getCachedSamples().size() == 1);
      }

#if defined(SUPPORT_MPI)
      THEN("The upper bounds are synchronised over MPI") {
        optimisationProblem.setUpperBounds(upperBounds);
        IS_EQUAL(optimisationProblem.getUpperBounds(), SYNCHRONISED(upperBounds));
      }
#endif
    }

    WHEN("The upper bounds are greater than the lower bounds") {
      const arma::uword numberOfDimensions = SYNCHRONISED(discreteRandomNumber());
      CAPTURE(numberOfDimensions);

      mant::OptimisationProblem optimisationProblem(numberOfDimensions);

      const arma::Col<double>& lowerBounds = continuousRandomNumbers(numberOfDimensions);
      CAPTURE(lowerBounds);

      optimisationProblem.setLowerBounds(lowerBounds);

      const arma::Col<double>& upperBounds = lowerBounds - arma::ones<arma::Col<double>>(numberOfDimensions);
      CAPTURE(upperBounds);

      THEN("Throw no exception") {
        CHECK_NOTHROW(optimisationProblem.setUpperBounds(upperBounds));
      }
    }

    WHEN("The upper bounds have less then [numberOfDimensions] elements") {
      const arma::uword numberOfDimensions = SYNCHRONISED(1 + discreteRandomNumber());
      CAPTURE(numberOfDimensions);

      mant::OptimisationProblem optimisationProblem(numberOfDimensions);

      const arma::Col<double>& upperBounds = continuousRandomNumbers(numberOfDimensions - 1);
      CAPTURE(upperBounds);

      THEN("Throw a std::logic_error") {
        CHECK_THROWS_AS(optimisationProblem.setUpperBounds(upperBounds), std::logic_error);
      }
>>>>>>> 75a2adde
    }
  }

  GIVEN("An updated lower bounds") {
    const arma::Col<double>& lowerBounds = getContinuousRandomNumbers(numberOfDimensions);
    CAPTURE(lowerBounds);

    optimisationProblem.setLowerBounds(lowerBounds);

    THEN("Return the updated lower bounds") {
      IS_EQUAL(optimisationProblem.getLowerBounds(), SYNCHRONISED(lowerBounds));
    }
  }
}

SCENARIO("OptimisationProblem.setUpperBounds", "[OptimisationProblem][OptimisationProblem.setUpperBounds]") {
  GIVEN("Some upper bounds") {
    WHEN("The upper bounds are finite and have exactly [numberOfDimensions] elements") {
      const arma::uword numberOfDimensions = SYNCHRONISED(getDiscreteRandomNumber());
      CAPTURE(numberOfDimensions);

      mant::OptimisationProblem optimisationProblem(numberOfDimensions);

      const arma::Col<double>& upperBounds = getContinuousRandomNumbers(numberOfDimensions);
      CAPTURE(upperBounds);

      THEN("Throw no exception") {
        CHECK_NOTHROW(optimisationProblem.setUpperBounds(upperBounds));
      }

      THEN("Do not reset the counters (number of (distinct) evaluations) or cache") {
        const arma::Col<double>& parameter = getContinuousRandomNumbers(numberOfDimensions);
        CAPTURE(parameter);

        optimisationProblem.setObjectiveFunction(
            [&optimisationProblem](
                const arma::Col<double>& parameter_) {
            return arma::accu(parameter_);
            });
        // Populates the cache and increments the counter
        ::mant::isCachingSamples = true;
        optimisationProblem.getObjectiveValue(parameter);
        ::mant::isCachingSamples = false;

<<<<<<< HEAD
        optimisationProblem.setUpperBounds(upperBounds);

        CHECK(optimisationProblem.getNumberOfEvaluations() == 1);
        CHECK(optimisationProblem.getNumberOfDistinctEvaluations() == 1);
        CHECK(optimisationProblem.getCachedSamples().size() == 1);
      }

#if defined(SUPPORT_MPI)
      THEN("The upper bounds are synchronised over MPI") {
        optimisationProblem.setUpperBounds(upperBounds);
        IS_EQUAL(optimisationProblem.getUpperBounds(), SYNCHRONISED(upperBounds));
      }
#endif
    }

    WHEN("The upper bounds are greater than the lower bounds") {
      const arma::uword numberOfDimensions = SYNCHRONISED(getDiscreteRandomNumber());
      CAPTURE(numberOfDimensions);

      mant::OptimisationProblem optimisationProblem(numberOfDimensions);

      const arma::Col<double>& lowerBounds = getContinuousRandomNumbers(numberOfDimensions);
      CAPTURE(lowerBounds);

      optimisationProblem.setLowerBounds(lowerBounds);

      const arma::Col<double>& upperBounds = lowerBounds - arma::ones<arma::Col<double>>(numberOfDimensions);
      CAPTURE(upperBounds);

      THEN("Throw no exception") {
        CHECK_NOTHROW(optimisationProblem.setUpperBounds(upperBounds));
      }
    }

    WHEN("The upper bounds have less then [numberOfDimensions] elements") {
      const arma::uword numberOfDimensions = SYNCHRONISED(1 + getDiscreteRandomNumber());
      CAPTURE(numberOfDimensions);

      mant::OptimisationProblem optimisationProblem(numberOfDimensions);

      const arma::Col<double>& upperBounds = getContinuousRandomNumbers(numberOfDimensions - 1);
      CAPTURE(upperBounds);

      THEN("Throw a std::logic_error") {
        CHECK_THROWS_AS(optimisationProblem.setUpperBounds(upperBounds), std::logic_error);
      }
    }

    WHEN("The upper bounds have more then [numberOfDimensions] elements") {
      const arma::uword numberOfDimensions = SYNCHRONISED(getDiscreteRandomNumber());
=======
    WHEN("The upper bounds have more then [numberOfDimensions] elements") {
      const arma::uword numberOfDimensions = SYNCHRONISED(discreteRandomNumber());
>>>>>>> 75a2adde
      CAPTURE(numberOfDimensions);

      mant::OptimisationProblem optimisationProblem(numberOfDimensions);

<<<<<<< HEAD
      const arma::Col<double>& upperBounds = getContinuousRandomNumbers(numberOfDimensions + getDiscreteRandomNumber());
=======
      const arma::Col<double>& upperBounds = continuousRandomNumbers(numberOfDimensions + discreteRandomNumber());
>>>>>>> 75a2adde
      CAPTURE(upperBounds);

      THEN("Throw a std::logic_error") {
        CHECK_THROWS_AS(optimisationProblem.setUpperBounds(upperBounds), std::logic_error);
      }
    }
<<<<<<< HEAD

    WHEN("At least one upper bound is infinite") {
      const arma::uword numberOfDimensions = SYNCHRONISED(getDiscreteRandomNumber());
      CAPTURE(numberOfDimensions);

      mant::OptimisationProblem optimisationProblem(numberOfDimensions);

      arma::Col<double> upperBounds = getContinuousRandomNumbers(numberOfDimensions);
=======

    WHEN("At least one upper bound is infinite") {
      const arma::uword numberOfDimensions = SYNCHRONISED(discreteRandomNumber());
      CAPTURE(numberOfDimensions);

      mant::OptimisationProblem optimisationProblem(numberOfDimensions);

      arma::Col<double> upperBounds = continuousRandomNumbers(numberOfDimensions);
>>>>>>> 75a2adde
      upperBounds(0) = arma::datum::inf;
      CAPTURE(upperBounds);

      THEN("Throw a std::logic_error") {
        CHECK_THROWS_AS(optimisationProblem.setUpperBounds(upperBounds), std::logic_error);
      }
    }
  }
}
<<<<<<< HEAD

SCENARIO("OptimisationProblem.getUpperBounds", "[OptimisationProblem][OptimisationProblem.getUpperBounds]") {
  const arma::uword numberOfDimensions = SYNCHRONISED(getDiscreteRandomNumber());
  CAPTURE(numberOfDimensions);

  mant::OptimisationProblem optimisationProblem(numberOfDimensions);

=======

SCENARIO("OptimisationProblem.getUpperBounds", "[OptimisationProblem][OptimisationProblem.getUpperBounds]") {
  const arma::uword numberOfDimensions = SYNCHRONISED(discreteRandomNumber());
  CAPTURE(numberOfDimensions);

  mant::OptimisationProblem optimisationProblem(numberOfDimensions);

>>>>>>> 75a2adde
  GIVEN("Default upper bounds") {
    THEN("Return the default upper bounds (10, ..., 10)^n") {
      IS_EQUAL(optimisationProblem.getUpperBounds(), arma::zeros<arma::Col<double>>(numberOfDimensions) + 10);
    }
  }

  GIVEN("An updated upper bounds") {
<<<<<<< HEAD
    const arma::Col<double>& upperBounds = getContinuousRandomNumbers(numberOfDimensions);
=======
    const arma::Col<double>& upperBounds = continuousRandomNumbers(numberOfDimensions);
>>>>>>> 75a2adde
    CAPTURE(upperBounds);

    optimisationProblem.setUpperBounds(upperBounds);

    THEN("Return the updated upper bounds") {
      IS_EQUAL(optimisationProblem.getUpperBounds(), SYNCHRONISED(upperBounds));
    }
  }
}

SCENARIO("OptimisationProblem.setParameterPermutation", "[OptimisationProblem][OptimisationProblem.setParameterPermutation]") {
  GIVEN("A parameter permutation") {
    WHEN("The parameter permutation has [numberOfDimensions] unique elements, all within [0, [numberOfDimensions] - 1]") {
<<<<<<< HEAD
      const arma::uword numberOfDimensions = SYNCHRONISED(getDiscreteRandomNumber());
=======
      const arma::uword numberOfDimensions = SYNCHRONISED(discreteRandomNumber());
>>>>>>> 75a2adde
      CAPTURE(numberOfDimensions);

      mant::OptimisationProblem optimisationProblem(numberOfDimensions);

      const arma::Col<arma::uword> parameterPermutation = mant::randomPermutationVector(numberOfDimensions);
      CAPTURE(parameterPermutation);

      THEN("Throw no exception") {
        CHECK_NOTHROW(optimisationProblem.setParameterPermutation(parameterPermutation));
<<<<<<< HEAD
      }

      THEN("Reset the counters (number of (distinct) evaluations) and cache") {
        const arma::Col<double>& parameter = getContinuousRandomNumbers(numberOfDimensions);
        CAPTURE(parameter);

        optimisationProblem.setObjectiveFunction(
            [&optimisationProblem](
                const arma::Col<double>& parameter_) {
            return arma::accu(parameter_);
            });
        // Populates the cache and increments the counter
        ::mant::isCachingSamples = true;
        optimisationProblem.getObjectiveValue(parameter);
        ::mant::isCachingSamples = false;

        optimisationProblem.setParameterPermutation(parameterPermutation);

        CHECK(optimisationProblem.getNumberOfEvaluations() == 0);
        CHECK(optimisationProblem.getNumberOfDistinctEvaluations() == 0);
        CHECK(optimisationProblem.getCachedSamples().size() == 0);
=======
      }

      THEN("Reset the counters (number of (distinct) evaluations) and cache") {
        const arma::Col<double>& parameter = continuousRandomNumbers(numberOfDimensions);
        CAPTURE(parameter);

        optimisationProblem.setObjectiveFunction(
            [&optimisationProblem](
                const arma::Col<double>& parameter_) {
            return arma::accu(parameter_);
            });
        // Populates the cache and increments the counter
        ::mant::isCachingSamples = true;
        optimisationProblem.getObjectiveValue(parameter);
        ::mant::isCachingSamples = false;

        optimisationProblem.setParameterPermutation(parameterPermutation);

        CHECK(optimisationProblem.getNumberOfEvaluations() == 0);
        CHECK(optimisationProblem.getNumberOfDistinctEvaluations() == 0);
        CHECK(optimisationProblem.getCachedSamples().size() == 0);
      }

#if defined(SUPPORT_MPI)
      THEN("The parameter permutation is synchronised over MPI") {
        optimisationProblem.setParameterPermutation(parameterPermutation);
        IS_EQUAL(optimisationProblem.getParameterPermutation(), SYNCHRONISED(parameterPermutation));
>>>>>>> 75a2adde
      }
#endif
    }

<<<<<<< HEAD
#if defined(SUPPORT_MPI)
      THEN("The parameter permutation is synchronised over MPI") {
        optimisationProblem.setParameterPermutation(parameterPermutation);
        IS_EQUAL(optimisationProblem.getParameterPermutation(), SYNCHRONISED(parameterPermutation));
      }
#endif
    }

    WHEN("The parameter permutation has less then [numberOfDimensions] elements") {
      const arma::uword numberOfDimensions = SYNCHRONISED(1 + getDiscreteRandomNumber());
=======
    WHEN("The parameter permutation has less then [numberOfDimensions] elements") {
      const arma::uword numberOfDimensions = SYNCHRONISED(1 + discreteRandomNumber());
>>>>>>> 75a2adde
      CAPTURE(numberOfDimensions);

      mant::OptimisationProblem optimisationProblem(numberOfDimensions);

      const arma::Col<arma::uword>& parameterPermutation = mant::randomPermutationVector(numberOfDimensions - 1);
      CAPTURE(parameterPermutation);

      THEN("Throw a std::logic_error") {
        CHECK_THROWS_AS(optimisationProblem.setParameterPermutation(parameterPermutation), std::logic_error);
      }
    }

    WHEN("The parameter permutation has more then [numberOfDimensions] elements") {
<<<<<<< HEAD
      const arma::uword numberOfDimensions = SYNCHRONISED(getDiscreteRandomNumber());
=======
      const arma::uword numberOfDimensions = SYNCHRONISED(discreteRandomNumber());
>>>>>>> 75a2adde
      CAPTURE(numberOfDimensions);

      mant::OptimisationProblem optimisationProblem(numberOfDimensions);

<<<<<<< HEAD
      const arma::Col<arma::uword>& parameterPermutation = mant::randomPermutationVector(numberOfDimensions + getDiscreteRandomNumber());
=======
      const arma::Col<arma::uword>& parameterPermutation = mant::randomPermutationVector(numberOfDimensions + discreteRandomNumber());
>>>>>>> 75a2adde
      CAPTURE(parameterPermutation);

      THEN("Throw a std::logic_error") {
        CHECK_THROWS_AS(optimisationProblem.setParameterPermutation(parameterPermutation), std::logic_error);
      }
    }
<<<<<<< HEAD

    WHEN("The parameter permutation has at least one element not in [0, [numberOfElements] - 1]") {
      const arma::uword numberOfDimensions = SYNCHRONISED(getDiscreteRandomNumber());
      CAPTURE(numberOfDimensions);

=======

    WHEN("The parameter permutation has at least one element not in [0, [numberOfElements] - 1]") {
      const arma::uword numberOfDimensions = SYNCHRONISED(discreteRandomNumber());
      CAPTURE(numberOfDimensions);

>>>>>>> 75a2adde
      mant::OptimisationProblem optimisationProblem(numberOfDimensions);

      arma::Col<arma::uword> parameterPermutation = mant::randomPermutationVector(numberOfDimensions);
      parameterPermutation(0) = numberOfDimensions;
      CAPTURE(parameterPermutation);

      THEN("Throw a std::logic_error") {
        CHECK_THROWS_AS(optimisationProblem.setParameterPermutation(parameterPermutation), std::logic_error);
      }
    }

    WHEN("The parameter permutation has non-unique elements") {
<<<<<<< HEAD
      const arma::uword numberOfDimensions = SYNCHRONISED(1 + getDiscreteRandomNumber());
      CAPTURE(numberOfDimensions);

      mant::OptimisationProblem optimisationProblem(numberOfDimensions);

      arma::Col<arma::uword> parameterPermutation = mant::randomPermutationVector(numberOfDimensions);
      parameterPermutation(0) = parameterPermutation(1);
      CAPTURE(parameterPermutation);

=======
      const arma::uword numberOfDimensions = SYNCHRONISED(1 + discreteRandomNumber());
      CAPTURE(numberOfDimensions);

      mant::OptimisationProblem optimisationProblem(numberOfDimensions);

      arma::Col<arma::uword> parameterPermutation = mant::randomPermutationVector(numberOfDimensions);
      parameterPermutation(0) = parameterPermutation(1);
      CAPTURE(parameterPermutation);

>>>>>>> 75a2adde
      THEN("Throw a std::logic_error") {
        CHECK_THROWS_AS(optimisationProblem.setParameterPermutation(parameterPermutation), std::logic_error);
      }
    }
  }
}

SCENARIO("OptimisationProblem.getParameterPermutation", "[OptimisationProblem][OptimisationProblem.getParameterPermutation]") {
<<<<<<< HEAD
  const arma::uword numberOfDimensions = SYNCHRONISED(getDiscreteRandomNumber());
=======
  const arma::uword numberOfDimensions = SYNCHRONISED(discreteRandomNumber());
>>>>>>> 75a2adde
  CAPTURE(numberOfDimensions);

  mant::OptimisationProblem optimisationProblem(numberOfDimensions);

  WHEN("The default parameter permutation is unchanged") {
    THEN("Return [0, ..., [numberOfDimensions] - 1]") {
      IS_EQUAL(optimisationProblem.getParameterPermutation(), mant::range(0, numberOfDimensions - 1));
    }
  }

  WHEN("The default parameter permutation was changed") {
    const arma::Col<arma::uword>& parameterPermutation = mant::randomPermutationVector(numberOfDimensions);
    CAPTURE(parameterPermutation);

    optimisationProblem.setParameterPermutation(parameterPermutation);

    THEN("Return the updated parameter permutation") {
      IS_EQUAL(optimisationProblem.getParameterPermutation(), SYNCHRONISED(parameterPermutation));
    }
  }
}

SCENARIO("OptimisationProblem.setParameterScaling", "[OptimisationProblem][OptimisationProblem.setParameterScaling]") {
  GIVEN("A parameter scaling") {
    WHEN("The parameter scaling is finite and has exactly [numberOfDimensions] elements") {
<<<<<<< HEAD
      const arma::uword numberOfDimensions = SYNCHRONISED(getDiscreteRandomNumber());
=======
      const arma::uword numberOfDimensions = SYNCHRONISED(discreteRandomNumber());
>>>>>>> 75a2adde
      CAPTURE(numberOfDimensions);

      mant::OptimisationProblem optimisationProblem(numberOfDimensions);

<<<<<<< HEAD
      const arma::Col<double>& parameterScaling = getContinuousRandomNumbers(numberOfDimensions);
=======
      const arma::Col<double>& parameterScaling = continuousRandomNumbers(numberOfDimensions);
>>>>>>> 75a2adde
      CAPTURE(parameterScaling);

      THEN("Throw no exception") {
        CHECK_NOTHROW(optimisationProblem.setParameterScaling(parameterScaling));
      }

      THEN("Reset the counters (number of (distinct) evaluations) and cache") {
<<<<<<< HEAD
        const arma::Col<double>& parameter = getContinuousRandomNumbers(numberOfDimensions);
=======
        const arma::Col<double>& parameter = continuousRandomNumbers(numberOfDimensions);
>>>>>>> 75a2adde
        CAPTURE(parameter);

        optimisationProblem.setObjectiveFunction(
            [&optimisationProblem](
                const arma::Col<double>& parameter_) {
            return arma::accu(parameter_);
            });
        // Populates the cache and increments the counter
        ::mant::isCachingSamples = true;
        optimisationProblem.getObjectiveValue(parameter);
        ::mant::isCachingSamples = false;

        optimisationProblem.setParameterScaling(parameterScaling);

        CHECK(optimisationProblem.getNumberOfEvaluations() == 0);
        CHECK(optimisationProblem.getNumberOfDistinctEvaluations() == 0);
        CHECK(optimisationProblem.getCachedSamples().size() == 0);
      }

#if defined(SUPPORT_MPI)
      THEN("The parameter scaling is synchronised over MPI") {
        optimisationProblem.setParameterScaling(parameterScaling);
        IS_EQUAL(optimisationProblem.getParameterScaling(), SYNCHRONISED(parameterScaling));
      }
#endif
    }

    WHEN("The parameter scaling has less then [numberOfDimensions] elements") {
<<<<<<< HEAD
      const arma::uword numberOfDimensions = SYNCHRONISED(1 + getDiscreteRandomNumber());
      CAPTURE(numberOfDimensions);

      mant::OptimisationProblem optimisationProblem(numberOfDimensions);

      const arma::Col<double>& parameterScaling = getContinuousRandomNumbers(numberOfDimensions - 1);
=======
      const arma::uword numberOfDimensions = SYNCHRONISED(1 + discreteRandomNumber());
      CAPTURE(numberOfDimensions);

      mant::OptimisationProblem optimisationProblem(numberOfDimensions);

      const arma::Col<double>& parameterScaling = continuousRandomNumbers(numberOfDimensions - 1);
>>>>>>> 75a2adde
      CAPTURE(parameterScaling);

      THEN("Throw a std::logic_error") {
        CHECK_THROWS_AS(optimisationProblem.setParameterScaling(parameterScaling), std::logic_error);
      }
    }

    WHEN("The parameter scaling has more then [numberOfDimensions] elements") {
<<<<<<< HEAD
      const arma::uword numberOfDimensions = SYNCHRONISED(getDiscreteRandomNumber());
=======
      const arma::uword numberOfDimensions = SYNCHRONISED(discreteRandomNumber());
>>>>>>> 75a2adde
      CAPTURE(numberOfDimensions);

      mant::OptimisationProblem optimisationProblem(numberOfDimensions);

<<<<<<< HEAD
      const arma::Col<double>& parameterScaling = getContinuousRandomNumbers(numberOfDimensions + getDiscreteRandomNumber());
=======
      const arma::Col<double>& parameterScaling = continuousRandomNumbers(numberOfDimensions + discreteRandomNumber());
>>>>>>> 75a2adde
      CAPTURE(parameterScaling);

      THEN("Throw a std::logic_error") {
        CHECK_THROWS_AS(optimisationProblem.setParameterScaling(parameterScaling), std::logic_error);
      }
    }

    WHEN("At least one element in the parameter scaling is infinite") {
<<<<<<< HEAD
      const arma::uword numberOfDimensions = SYNCHRONISED(getDiscreteRandomNumber());
      CAPTURE(numberOfDimensions);

      mant::OptimisationProblem optimisationProblem(numberOfDimensions);

      arma::Col<double> parameterScaling = getContinuousRandomNumbers(numberOfDimensions);
=======
      const arma::uword numberOfDimensions = SYNCHRONISED(discreteRandomNumber());
      CAPTURE(numberOfDimensions);

      mant::OptimisationProblem optimisationProblem(numberOfDimensions);

      arma::Col<double> parameterScaling = continuousRandomNumbers(numberOfDimensions);
>>>>>>> 75a2adde
      parameterScaling(0) = arma::datum::inf;
      CAPTURE(parameterScaling);

      THEN("Throw a std::logic_error") {
        CHECK_THROWS_AS(optimisationProblem.setParameterScaling(parameterScaling), std::logic_error);
      }
    }
  }
}
<<<<<<< HEAD

SCENARIO("OptimisationProblem.getParameterScaling", "[OptimisationProblem][OptimisationProblem.getParameterScaling]") {
  const arma::uword numberOfDimensions = SYNCHRONISED(getDiscreteRandomNumber());
  CAPTURE(numberOfDimensions);

  mant::OptimisationProblem optimisationProblem(numberOfDimensions);

  WHEN("The default parameter scaling is unchanged") {
    THEN("Return a vector of ones") {
      IS_EQUAL(optimisationProblem.getParameterScaling(), arma::ones<arma::Col<double>>(numberOfDimensions));
    }
  }

  WHEN("The default parameter scaling was changed") {
    const arma::Col<double>& parameterScaling = getContinuousRandomNumbers(numberOfDimensions);
    CAPTURE(parameterScaling);

    optimisationProblem.setParameterScaling(parameterScaling);

    THEN("Return the updated parameter permutation") {
      IS_EQUAL(optimisationProblem.getParameterScaling(), SYNCHRONISED(parameterScaling));
    }
  }
=======

SCENARIO("OptimisationProblem.getParameterScaling", "[OptimisationProblem][OptimisationProblem.getParameterScaling]") {
  const arma::uword numberOfDimensions = SYNCHRONISED(discreteRandomNumber());
  CAPTURE(numberOfDimensions);

  mant::OptimisationProblem optimisationProblem(numberOfDimensions);

  WHEN("The default parameter scaling is unchanged") {
    THEN("Return a vector of ones") {
      IS_EQUAL(optimisationProblem.getParameterScaling(), arma::ones<arma::Col<double>>(numberOfDimensions));
    }
  }

  WHEN("The default parameter scaling was changed") {
    const arma::Col<double>& parameterScaling = continuousRandomNumbers(numberOfDimensions);
    CAPTURE(parameterScaling);

    optimisationProblem.setParameterScaling(parameterScaling);

    THEN("Return the updated parameter permutation") {
      IS_EQUAL(optimisationProblem.getParameterScaling(), SYNCHRONISED(parameterScaling));
    }
  }
>>>>>>> 75a2adde
}

SCENARIO("OptimisationProblem.setParameterTranslation", "[OptimisationProblem][OptimisationProblem.setParameterTranslation]") {
  GIVEN("A parameter translation") {
    WHEN("The parameter translation is finite and has exactly [numberOfDimensions] elements") {
<<<<<<< HEAD
      const arma::uword numberOfDimensions = SYNCHRONISED(getDiscreteRandomNumber());
      CAPTURE(numberOfDimensions);

      mant::OptimisationProblem optimisationProblem(numberOfDimensions);

      const arma::Col<double>& parameterTranslation = getContinuousRandomNumbers(numberOfDimensions);
      CAPTURE(parameterTranslation);

=======
      const arma::uword numberOfDimensions = SYNCHRONISED(discreteRandomNumber());
      CAPTURE(numberOfDimensions);

      mant::OptimisationProblem optimisationProblem(numberOfDimensions);

      const arma::Col<double>& parameterTranslation = continuousRandomNumbers(numberOfDimensions);
      CAPTURE(parameterTranslation);

>>>>>>> 75a2adde
      THEN("Throw no exception") {
        CHECK_NOTHROW(optimisationProblem.setParameterTranslation(parameterTranslation));
      }

      THEN("Reset the counters (number of (distinct) evaluations) and cache") {
<<<<<<< HEAD
        const arma::Col<double>& parameter = getContinuousRandomNumbers(numberOfDimensions);
=======
        const arma::Col<double>& parameter = continuousRandomNumbers(numberOfDimensions);
>>>>>>> 75a2adde
        CAPTURE(parameter);

        optimisationProblem.setObjectiveFunction(
            [&optimisationProblem](
                const arma::Col<double>& parameter_) {
            return arma::accu(parameter_);
            });
        // Populates the cache and increments the counter
        ::mant::isCachingSamples = true;
        optimisationProblem.getObjectiveValue(parameter);
        ::mant::isCachingSamples = false;

        optimisationProblem.setParameterTranslation(parameterTranslation);

        CHECK(optimisationProblem.getNumberOfEvaluations() == 0);
        CHECK(optimisationProblem.getNumberOfDistinctEvaluations() == 0);
        CHECK(optimisationProblem.getCachedSamples().size() == 0);
      }

#if defined(SUPPORT_MPI)
      THEN("The parameter translation is synchronised over MPI") {
        optimisationProblem.setParameterTranslation(parameterTranslation);
        IS_EQUAL(optimisationProblem.getParameterTranslation(), SYNCHRONISED(parameterTranslation));
      }
#endif
    }

    WHEN("The parameter translation has less then [numberOfDimensions] elements") {
<<<<<<< HEAD
      const arma::uword numberOfDimensions = SYNCHRONISED(1 + getDiscreteRandomNumber());
      CAPTURE(numberOfDimensions);

      mant::OptimisationProblem optimisationProblem(numberOfDimensions);

      const arma::Col<double>& parameterTranslation = getContinuousRandomNumbers(numberOfDimensions - 1);
      CAPTURE(parameterTranslation);

=======
      const arma::uword numberOfDimensions = SYNCHRONISED(1 + discreteRandomNumber());
      CAPTURE(numberOfDimensions);

      mant::OptimisationProblem optimisationProblem(numberOfDimensions);

      const arma::Col<double>& parameterTranslation = continuousRandomNumbers(numberOfDimensions - 1);
      CAPTURE(parameterTranslation);

>>>>>>> 75a2adde
      THEN("Throw a std::logic_error") {
        CHECK_THROWS_AS(optimisationProblem.setParameterTranslation(parameterTranslation), std::logic_error);
      }
    }

    WHEN("The parameter translation has more then [numberOfDimensions] elements") {
<<<<<<< HEAD
      const arma::uword numberOfDimensions = SYNCHRONISED(getDiscreteRandomNumber());
=======
      const arma::uword numberOfDimensions = SYNCHRONISED(discreteRandomNumber());
>>>>>>> 75a2adde
      CAPTURE(numberOfDimensions);

      mant::OptimisationProblem optimisationProblem(numberOfDimensions);

<<<<<<< HEAD
      const arma::Col<double>& parameterTranslation = getContinuousRandomNumbers(numberOfDimensions + getDiscreteRandomNumber());
=======
      const arma::Col<double>& parameterTranslation = continuousRandomNumbers(numberOfDimensions + discreteRandomNumber());
>>>>>>> 75a2adde
      CAPTURE(parameterTranslation);

      THEN("Throw a std::logic_error") {
        CHECK_THROWS_AS(optimisationProblem.setParameterTranslation(parameterTranslation), std::logic_error);
      }
    }

    WHEN("At least one element in the parameter translation is infinite") {
<<<<<<< HEAD
      const arma::uword numberOfDimensions = SYNCHRONISED(getDiscreteRandomNumber());
=======
      const arma::uword numberOfDimensions = SYNCHRONISED(discreteRandomNumber());
>>>>>>> 75a2adde
      CAPTURE(numberOfDimensions);

      mant::OptimisationProblem optimisationProblem(numberOfDimensions);

<<<<<<< HEAD
      arma::Col<double> parameterTranslation = getContinuousRandomNumbers(numberOfDimensions + getDiscreteRandomNumber());
=======
      arma::Col<double> parameterTranslation = continuousRandomNumbers(numberOfDimensions + discreteRandomNumber());
>>>>>>> 75a2adde
      parameterTranslation(0) = arma::datum::inf;
      CAPTURE(parameterTranslation);

      THEN("Throw a std::logic_error") {
        CHECK_THROWS_AS(optimisationProblem.setParameterTranslation(parameterTranslation), std::logic_error);
      }
    }
  }
}

SCENARIO("OptimisationProblem.getParameterTranslation", "[OptimisationProblem][OptimisationProblem.getParameterTranslation]") {
<<<<<<< HEAD
  const arma::uword numberOfDimensions = SYNCHRONISED(getDiscreteRandomNumber());
=======
  const arma::uword numberOfDimensions = SYNCHRONISED(discreteRandomNumber());
>>>>>>> 75a2adde
  CAPTURE(numberOfDimensions);

  mant::OptimisationProblem optimisationProblem(numberOfDimensions);

  WHEN("The default parameter translation is unchanged") {
    THEN("Return a vector of zeros") {
      IS_EQUAL(optimisationProblem.getParameterTranslation(), arma::zeros<arma::Col<double>>(numberOfDimensions));
    }
  }

  WHEN("The default parameter translation was changed") {
<<<<<<< HEAD
    const arma::Col<double>& parameterTranslation = getContinuousRandomNumbers(numberOfDimensions);
=======
    const arma::Col<double>& parameterTranslation = continuousRandomNumbers(numberOfDimensions);
>>>>>>> 75a2adde
    CAPTURE(parameterTranslation);

    optimisationProblem.setParameterTranslation(parameterTranslation);

    THEN("Return the updated parameter translation") {
      IS_EQUAL(optimisationProblem.getParameterTranslation(), SYNCHRONISED(parameterTranslation));
    }
  }
}

SCENARIO("OptimisationProblem.setParameterRotation", "[OptimisationProblem][OptimisationProblem.setParameterRotation]") {
  GIVEN("A parameter rotation") {
<<<<<<< HEAD
    WHEN("The parameter rotation is orthogonal with determinant either 1 or -1") {
      const arma::uword numberOfDimensions = SYNCHRONISED(getDiscreteRandomNumber());
=======
    WHEN("The parameter rotation is orthogonal") {
      const arma::uword numberOfDimensions = SYNCHRONISED(discreteRandomNumber());
>>>>>>> 75a2adde
      CAPTURE(numberOfDimensions);

      mant::OptimisationProblem optimisationProblem(numberOfDimensions);

      const arma::Mat<double>& parameterRotation = mant::randomRotationMatrix(numberOfDimensions);
      CAPTURE(parameterRotation);

      THEN("Throw no exception") {
        CHECK_NOTHROW(optimisationProblem.setParameterRotation(parameterRotation));
      }

      THEN("Reset the counters (number of (distinct) evaluations) and cache") {
<<<<<<< HEAD
        const arma::Col<double>& parameter = getContinuousRandomNumbers(numberOfDimensions);
=======
        const arma::Col<double>& parameter = continuousRandomNumbers(numberOfDimensions);
>>>>>>> 75a2adde
        CAPTURE(parameter);

        optimisationProblem.setObjectiveFunction(
            [&optimisationProblem](
                const arma::Col<double>& parameter_) {
            return arma::accu(parameter_);
            });
        // Populates the cache and increments the counter
        ::mant::isCachingSamples = true;
        optimisationProblem.getObjectiveValue(parameter);
        ::mant::isCachingSamples = false;

        optimisationProblem.setParameterRotation(parameterRotation);
<<<<<<< HEAD

        CHECK(optimisationProblem.getNumberOfEvaluations() == 0);
        CHECK(optimisationProblem.getNumberOfDistinctEvaluations() == 0);
        CHECK(optimisationProblem.getCachedSamples().size() == 0);
      }

#if defined(SUPPORT_MPI)
      THEN("The parameter rotation is synchronised over MPI") {
        optimisationProblem.setParameterRotation(parameterRotation);
        IS_EQUAL(optimisationProblem.getParameterRotation(), SYNCHRONISED(parameterRotation));
      }
#endif
    }

    WHEN("The parameter rotation has less than [numberOfDimensions] rows or columns") {
      const arma::uword numberOfDimensions = SYNCHRONISED(1 + getDiscreteRandomNumber());
      CAPTURE(numberOfDimensions);

      mant::OptimisationProblem optimisationProblem(numberOfDimensions);

      const arma::Mat<double>& parameterRotation = mant::randomRotationMatrix(numberOfDimensions - 1);
      CAPTURE(parameterRotation);

      THEN("Throw a std::logic_error") {
        CHECK_THROWS_AS(optimisationProblem.setParameterRotation(parameterRotation), std::logic_error);
=======

        CHECK(optimisationProblem.getNumberOfEvaluations() == 0);
        CHECK(optimisationProblem.getNumberOfDistinctEvaluations() == 0);
        CHECK(optimisationProblem.getCachedSamples().size() == 0);
      }

#if defined(SUPPORT_MPI)
      THEN("The parameter rotation is synchronised over MPI") {
        optimisationProblem.setParameterRotation(parameterRotation);
        IS_EQUAL(optimisationProblem.getParameterRotation(), SYNCHRONISED(parameterRotation));
>>>>>>> 75a2adde
      }
#endif
    }

<<<<<<< HEAD
    WHEN("The parameter rotation has more than [numberOfDimensions] rows or columns") {
      const arma::uword numberOfDimensions = SYNCHRONISED(getDiscreteRandomNumber());
=======
    WHEN("The parameter rotation has less than [numberOfDimensions] rows or columns") {
      const arma::uword numberOfDimensions = SYNCHRONISED(1 + discreteRandomNumber());
>>>>>>> 75a2adde
      CAPTURE(numberOfDimensions);

      mant::OptimisationProblem optimisationProblem(numberOfDimensions);

<<<<<<< HEAD
      const arma::Mat<double>& parameterRotation = mant::randomRotationMatrix(numberOfDimensions + getDiscreteRandomNumber());
=======
      const arma::Mat<double>& parameterRotation = mant::randomRotationMatrix(numberOfDimensions - 1);
>>>>>>> 75a2adde
      CAPTURE(parameterRotation);

      THEN("Throw a std::logic_error") {
        CHECK_THROWS_AS(optimisationProblem.setParameterRotation(parameterRotation), std::logic_error);
      }
    }

<<<<<<< HEAD
    WHEN("The parameter rotation is not square") {
      const arma::uword numberOfDimensions = SYNCHRONISED(getDiscreteRandomNumber());
      CAPTURE(numberOfDimensions);

      mant::OptimisationProblem optimisationProblem(numberOfDimensions);

      const arma::Mat<double>& parameterRotation = getContinuousRandomNumbers(numberOfDimensions, 1 + numberOfDimensions);
      CAPTURE(parameterRotation);

=======
    WHEN("The parameter rotation has more than [numberOfDimensions] rows or columns") {
      const arma::uword numberOfDimensions = SYNCHRONISED(discreteRandomNumber());
      CAPTURE(numberOfDimensions);

      mant::OptimisationProblem optimisationProblem(numberOfDimensions);

      const arma::Mat<double>& parameterRotation = mant::randomRotationMatrix(numberOfDimensions + discreteRandomNumber());
      CAPTURE(parameterRotation);

>>>>>>> 75a2adde
      THEN("Throw a std::logic_error") {
        CHECK_THROWS_AS(optimisationProblem.setParameterRotation(parameterRotation), std::logic_error);
      }
    }

<<<<<<< HEAD
    WHEN("The parameter rotation's determinant is neither 1 or -1") {
      const arma::uword numberOfDimensions = SYNCHRONISED(getDiscreteRandomNumber());
=======
    WHEN("The parameter rotation is not square") {
      const arma::uword numberOfDimensions = SYNCHRONISED(discreteRandomNumber());
>>>>>>> 75a2adde
      CAPTURE(numberOfDimensions);

      mant::OptimisationProblem optimisationProblem(numberOfDimensions);

<<<<<<< HEAD
      arma::Mat<double> parameterRotation = mant::randomRotationMatrix(numberOfDimensions);
      // Increasing an element of an orthonormal rotation matrix by 1 should result in a determinant unequal to 1 or -1.
      parameterRotation(0, 0)++;
=======
      const arma::Mat<double>& parameterRotation = continuousRandomNumbers(numberOfDimensions, 1 + numberOfDimensions);
>>>>>>> 75a2adde
      CAPTURE(parameterRotation);

      THEN("Throw a std::logic_error") {
        CHECK_THROWS_AS(optimisationProblem.setParameterRotation(parameterRotation), std::logic_error);
      }
    }

    WHEN("The parameter rotation's inverse is not equal to its transpose") {
<<<<<<< HEAD
      const arma::uword numberOfDimensions = SYNCHRONISED(1 + getDiscreteRandomNumber());
      CAPTURE(numberOfDimensions);

      mant::OptimisationProblem optimisationProblem(numberOfDimensions);

      arma::Mat<double> parameterRotation = mant::randomRotationMatrix(numberOfDimensions);
      // Increasing an element of an orthonormal rotation matrix by 1 should result in an inequality transpose and inverse.
      parameterRotation(0, 0)++;
      CAPTURE(parameterRotation);

=======
      const arma::uword numberOfDimensions = SYNCHRONISED(1 + discreteRandomNumber());
      CAPTURE(numberOfDimensions);

      mant::OptimisationProblem optimisationProblem(numberOfDimensions);

      arma::Mat<double> parameterRotation = mant::randomRotationMatrix(numberOfDimensions);
      // Increasing an element of an orthonormal rotation matrix by 1 should result in an inequality transpose and inverse.
      parameterRotation(0, 0)++;
      CAPTURE(parameterRotation);

>>>>>>> 75a2adde
      THEN("Throw a std::logic_error") {
        CHECK_THROWS_AS(optimisationProblem.setParameterRotation(parameterRotation), std::logic_error);
      }
    }
  }
}

SCENARIO("OptimisationProblem.getParameterRotation", "[OptimisationProblem][OptimisationProblem.getParameterRotation]") {
<<<<<<< HEAD
  const arma::uword numberOfDimensions = SYNCHRONISED(getDiscreteRandomNumber());
=======
  const arma::uword numberOfDimensions = SYNCHRONISED(discreteRandomNumber());
>>>>>>> 75a2adde
  CAPTURE(numberOfDimensions);

  mant::OptimisationProblem optimisationProblem(numberOfDimensions);

  WHEN("The default parameter rotation is unchanged") {
    THEN("Return an identity matrix") {
      IS_EQUAL(optimisationProblem.getParameterRotation(), arma::eye<arma::Mat<double>>(numberOfDimensions, numberOfDimensions));
    }
  }

  WHEN("The default parameter rotation was changed") {
    const arma::Mat<double>& parameterRotation = mant::randomRotationMatrix(numberOfDimensions);
    CAPTURE(parameterRotation);

    optimisationProblem.setParameterRotation(parameterRotation);
<<<<<<< HEAD

    THEN("Return the updated parameter rotation") {
      IS_EQUAL(optimisationProblem.getParameterRotation(), SYNCHRONISED(parameterRotation));
    }
  }
}

SCENARIO("OptimisationProblem.setObjectiveValueScaling", "[OptimisationProblem][OptimisationProblem.setObjectiveValueScaling]") {
  const arma::uword numberOfDimensions = SYNCHRONISED(getDiscreteRandomNumber());
  CAPTURE(numberOfDimensions);

  mant::OptimisationProblem optimisationProblem(numberOfDimensions);

  GIVEN("An objective value scaling") {
    WHEN("The objective value scaling is finite") {
      const double objectiveValueScaling = getContinuousRandomNumber();
      CAPTURE(objectiveValueScaling);

      THEN("Throw no exception") {
        CHECK_NOTHROW(optimisationProblem.setObjectiveValueScaling(objectiveValueScaling));
      }

      THEN("Reset the counters (number of (distinct) evaluations) and cache") {
        const arma::Col<double>& parameter = getContinuousRandomNumbers(numberOfDimensions);
        CAPTURE(parameter);

        optimisationProblem.setObjectiveFunction(
            [&optimisationProblem](
                const arma::Col<double>& parameter_) {
            return arma::accu(parameter_);
            });
        // Populates the cache and increments the counter
        ::mant::isCachingSamples = true;
        optimisationProblem.getObjectiveValue(parameter);
        ::mant::isCachingSamples = false;

        optimisationProblem.setObjectiveValueScaling(objectiveValueScaling);

        CHECK(optimisationProblem.getNumberOfEvaluations() == 0);
        CHECK(optimisationProblem.getNumberOfDistinctEvaluations() == 0);
        CHECK(optimisationProblem.getCachedSamples().size() == 0);
      }

#if defined(SUPPORT_MPI)
      THEN("The objective value scaling is synchronised over MPI") {
        optimisationProblem.setObjectiveValueScaling(objectiveValueScaling);
        CHECK(optimisationProblem.getObjectiveValueScaling() == Approx(SYNCHRONISED(objectiveValueScaling)));
      }
#endif
    }

=======

    THEN("Return the updated parameter rotation") {
      IS_EQUAL(optimisationProblem.getParameterRotation(), SYNCHRONISED(parameterRotation));
    }
  }
}

SCENARIO("OptimisationProblem.setObjectiveValueScaling", "[OptimisationProblem][OptimisationProblem.setObjectiveValueScaling]") {
  const arma::uword numberOfDimensions = SYNCHRONISED(discreteRandomNumber());
  CAPTURE(numberOfDimensions);

  mant::OptimisationProblem optimisationProblem(numberOfDimensions);

  GIVEN("An objective value scaling") {
    WHEN("The objective value scaling is finite") {
      const double objectiveValueScaling = continuousRandomNumber();
      CAPTURE(objectiveValueScaling);

      THEN("Throw no exception") {
        CHECK_NOTHROW(optimisationProblem.setObjectiveValueScaling(objectiveValueScaling));
      }

      THEN("Reset the counters (number of (distinct) evaluations) and cache") {
        const arma::Col<double>& parameter = continuousRandomNumbers(numberOfDimensions);
        CAPTURE(parameter);

        optimisationProblem.setObjectiveFunction(
            [&optimisationProblem](
                const arma::Col<double>& parameter_) {
            return arma::accu(parameter_);
            });
        // Populates the cache and increments the counter
        ::mant::isCachingSamples = true;
        optimisationProblem.getObjectiveValue(parameter);
        ::mant::isCachingSamples = false;

        optimisationProblem.setObjectiveValueScaling(objectiveValueScaling);

        CHECK(optimisationProblem.getNumberOfEvaluations() == 0);
        CHECK(optimisationProblem.getNumberOfDistinctEvaluations() == 0);
        CHECK(optimisationProblem.getCachedSamples().size() == 0);
      }

#if defined(SUPPORT_MPI)
      THEN("The objective value scaling is synchronised over MPI") {
        optimisationProblem.setObjectiveValueScaling(objectiveValueScaling);
        CHECK(optimisationProblem.getObjectiveValueScaling() == Approx(SYNCHRONISED(objectiveValueScaling)));
      }
#endif
    }

>>>>>>> 75a2adde
    WHEN("The objective value scaling is infinite") {
      const double objectiveValueScaling = arma::datum::inf;
      CAPTURE(objectiveValueScaling);

      THEN("Throw a std::logic_error") {
        CHECK_THROWS_AS(optimisationProblem.setObjectiveValueScaling(objectiveValueScaling), std::logic_error);
      }
    }
  }
}

SCENARIO("OptimisationProblem.getObjectiveValueScaling", "[OptimisationProblem][OptimisationProblem.getObjectiveValueScaling]") {
<<<<<<< HEAD
  const arma::uword numberOfDimensions = SYNCHRONISED(getDiscreteRandomNumber());
=======
  const arma::uword numberOfDimensions = SYNCHRONISED(discreteRandomNumber());
>>>>>>> 75a2adde
  CAPTURE(numberOfDimensions);

  mant::OptimisationProblem optimisationProblem(numberOfDimensions);

  WHEN("The default objective value scaling is unchanged") {
    THEN("Return 1") {
      CHECK(optimisationProblem.getObjectiveValueScaling() == 1.0);
    }
  }
<<<<<<< HEAD

  WHEN("The default objective value scaling was changed") {
    const double objectiveValueScaling = getContinuousRandomNumber();
    CAPTURE(objectiveValueScaling);

=======

  WHEN("The default objective value scaling was changed") {
    const double objectiveValueScaling = continuousRandomNumber();
    CAPTURE(objectiveValueScaling);

>>>>>>> 75a2adde
    optimisationProblem.setObjectiveValueScaling(objectiveValueScaling);

    THEN("Return the updated objective value scaling") {
      CHECK(optimisationProblem.getObjectiveValueScaling() == Approx(SYNCHRONISED(objectiveValueScaling)));
    }
  }
}

SCENARIO("OptimisationProblem.setObjectiveValueTranslation", "[OptimisationProblem][OptimisationProblem.setObjectiveValueTranslation]") {
<<<<<<< HEAD
  const arma::uword numberOfDimensions = SYNCHRONISED(getDiscreteRandomNumber());
=======
  const arma::uword numberOfDimensions = SYNCHRONISED(discreteRandomNumber());
>>>>>>> 75a2adde
  CAPTURE(numberOfDimensions);

  mant::OptimisationProblem optimisationProblem(numberOfDimensions);

  GIVEN("An objective value translation") {
    WHEN("The objective value translation is finite") {
<<<<<<< HEAD
      const double objectiveValueTranslation = getContinuousRandomNumber();
=======
      const double objectiveValueTranslation = continuousRandomNumber();
>>>>>>> 75a2adde
      CAPTURE(objectiveValueTranslation);

      THEN("Throw no exception") {
        CHECK_NOTHROW(optimisationProblem.setObjectiveValueTranslation(objectiveValueTranslation));
      }

      THEN("Reset the counters (number of (distinct) evaluations) and cache") {
<<<<<<< HEAD
        const arma::Col<double>& parameter = getContinuousRandomNumbers(numberOfDimensions);
=======
        const arma::Col<double>& parameter = continuousRandomNumbers(numberOfDimensions);
>>>>>>> 75a2adde
        CAPTURE(parameter);

        optimisationProblem.setObjectiveFunction(
            [&optimisationProblem](
                const arma::Col<double>& parameter_) {
            return arma::accu(parameter_);
            });
        // Populates the cache and increments the counter
        ::mant::isCachingSamples = true;
        optimisationProblem.getObjectiveValue(parameter);
        ::mant::isCachingSamples = false;

        optimisationProblem.setObjectiveValueTranslation(objectiveValueTranslation);

        CHECK(optimisationProblem.getNumberOfEvaluations() == 0);
        CHECK(optimisationProblem.getNumberOfDistinctEvaluations() == 0);
        CHECK(optimisationProblem.getCachedSamples().size() == 0);
      }

#if defined(SUPPORT_MPI)
      THEN("The objective value translation is synchronised over MPI") {
        optimisationProblem.setObjectiveValueTranslation(objectiveValueTranslation);
        CHECK(optimisationProblem.getObjectiveValueTranslation() == Approx(SYNCHRONISED(objectiveValueTranslation)));
      }
#endif
    }

    WHEN("The objective value translation is infinite") {
      const double objectiveValueTranslation = arma::datum::inf;
      CAPTURE(objectiveValueTranslation);

      THEN("Throw a std::logic_error") {
        CHECK_THROWS_AS(optimisationProblem.setObjectiveValueTranslation(objectiveValueTranslation), std::logic_error);
      }
    }
  }
}
<<<<<<< HEAD

SCENARIO("OptimisationProblem.getObjectiveValueTranslation", "[OptimisationProblem][OptimisationProblem.getObjectiveValueTranslation]") {
  const arma::uword numberOfDimensions = SYNCHRONISED(getDiscreteRandomNumber());
  CAPTURE(numberOfDimensions);

  mant::OptimisationProblem optimisationProblem(numberOfDimensions);

  WHEN("The default objective value translation is unchanged") {
    THEN("Return 0") {
      CHECK(optimisationProblem.getObjectiveValueTranslation() == 0.0);
    }
  }

  WHEN("The default objective value translation was changed") {
    const double objectiveValueTranslation = getContinuousRandomNumber();
    CAPTURE(objectiveValueTranslation);

    optimisationProblem.setObjectiveValueTranslation(objectiveValueTranslation);

    THEN("Return the updated objective value translation") {
      CHECK(optimisationProblem.getObjectiveValueTranslation() == Approx(SYNCHRONISED(objectiveValueTranslation)));
    }
  }
}

SCENARIO("OptimisationProblem.getCachedSamples", "[OptimisationProblem][OptimisationProblem.getCachedSamples]") {
  const arma::uword numberOfDimensions = SYNCHRONISED(getDiscreteRandomNumber());
=======

SCENARIO("OptimisationProblem.getObjectiveValueTranslation", "[OptimisationProblem][OptimisationProblem.getObjectiveValueTranslation]") {
  const arma::uword numberOfDimensions = SYNCHRONISED(discreteRandomNumber());
  CAPTURE(numberOfDimensions);

  mant::OptimisationProblem optimisationProblem(numberOfDimensions);

  WHEN("The default objective value translation is unchanged") {
    THEN("Return 0") {
      CHECK(optimisationProblem.getObjectiveValueTranslation() == 0.0);
    }
  }

  WHEN("The default objective value translation was changed") {
    const double objectiveValueTranslation = continuousRandomNumber();
    CAPTURE(objectiveValueTranslation);

    optimisationProblem.setObjectiveValueTranslation(objectiveValueTranslation);

    THEN("Return the updated objective value translation") {
      CHECK(optimisationProblem.getObjectiveValueTranslation() == Approx(SYNCHRONISED(objectiveValueTranslation)));
    }
  }
}

SCENARIO("OptimisationProblem.getCachedSamples", "[OptimisationProblem][OptimisationProblem.getCachedSamples]") {
  const arma::uword numberOfDimensions = SYNCHRONISED(discreteRandomNumber());
>>>>>>> 75a2adde
  CAPTURE(numberOfDimensions);

  mant::OptimisationProblem optimisationProblem(numberOfDimensions);

  WHEN("The optimisation problem was just initialised or reset") {
    THEN("Return an empty set") {
      CHECK(optimisationProblem.getCachedSamples().size() == 0);
    }
  }

  WHEN("The optimisation problem was processed") {
    auto objectiveFunction = [](
        const arma::Col<double>& parameter) {
      return arma::accu(parameter % mant::range(1, parameter.n_elem));
    };
    optimisationProblem.setObjectiveFunction(objectiveFunction);

<<<<<<< HEAD
    const arma::uword numberOfParameters = getDiscreteRandomNumber();
    CAPTURE(numberOfParameters);

    arma::Mat<double> parameters = getContinuousRandomNumbers(numberOfDimensions, numberOfParameters);
=======
    const arma::uword numberOfParameters = discreteRandomNumber();
    CAPTURE(numberOfParameters);

    arma::Mat<double> parameters = continuousRandomNumbers(numberOfDimensions, numberOfParameters);
>>>>>>> 75a2adde
    // Duplicated all parameters and shuffle them afterwards, to observe if it works as expected with/without caching.
    parameters = arma::shuffle(arma::join_rows(parameters, parameters));
    CAPTURE(parameters);

    AND_WHEN("Caching was disabled") {
      ::mant::isCachingSamples = false;

      for (arma::uword n = 0; n < parameters.n_cols; ++n) {
        optimisationProblem.getObjectiveValue(parameters.col(n));
      }
      ::mant::isCachingSamples = false;

      THEN("Return an empty set") {
        CHECK(optimisationProblem.getCachedSamples().size() == 0);
<<<<<<< HEAD
=======
      }
    }

    AND_WHEN("Caching was enabled") {
      std::unordered_map<arma::Col<double>, double, mant::Hash, mant::IsEqual> expectedSamples;
      for (arma::uword n = 0; n < parameters.n_cols; ++n) {
        const arma::Col<double> parameter = parameters.col(n);
        expectedSamples.insert({parameter, objectiveFunction(parameter)});
>>>>>>> 75a2adde
      }
    }

<<<<<<< HEAD
    AND_WHEN("Caching was enabled") {
      std::unordered_map<arma::Col<double>, double, mant::Hash, mant::IsEqual> expectedSamples;
      for (arma::uword n = 0; n < parameters.n_cols; ++n) {
        const arma::Col<double> parameter = parameters.col(n);
        expectedSamples.insert({parameter, objectiveFunction(parameter)});
      }

=======
>>>>>>> 75a2adde
      ::mant::isCachingSamples = true;

      for (arma::uword n = 0; n < parameters.n_cols; ++n) {
        optimisationProblem.getObjectiveValue(parameters.col(n));
      }
      ::mant::isCachingSamples = false;

      THEN("Return the cached samples") {
        HAS_SAME_SAMPLES(optimisationProblem.getCachedSamples(), expectedSamples);
      }
    }
  }
}

SCENARIO("OptimisationProblem.setMinimalParameterDistance", "[OptimisationProblem][OptimisationProblem.setMinimalParameterDistance]") {
  GIVEN("A minimal parameter distance") {
    WHEN("The minimal parameter distance is finite, positive (including 0) and has exactly [numberOfDimensions] elements") {
<<<<<<< HEAD
      const arma::uword numberOfDimensions = SYNCHRONISED(getDiscreteRandomNumber());
=======
      const arma::uword numberOfDimensions = SYNCHRONISED(discreteRandomNumber());
>>>>>>> 75a2adde
      CAPTURE(numberOfDimensions);

      mant::OptimisationProblem optimisationProblem(numberOfDimensions);

<<<<<<< HEAD
      const arma::Col<double>& minimalParameterDistance = arma::abs(getContinuousRandomNumbers(numberOfDimensions));
=======
      const arma::Col<double>& minimalParameterDistance = arma::abs(continuousRandomNumbers(numberOfDimensions));
>>>>>>> 75a2adde
      CAPTURE(minimalParameterDistance);

      THEN("Throw no exception") {
        CHECK_NOTHROW(optimisationProblem.setMinimalParameterDistance(minimalParameterDistance));
      }

      THEN("Do not reset the counters (number of (distinct) evaluations) or cache") {
<<<<<<< HEAD
        const arma::Col<double>& parameter = getContinuousRandomNumbers(numberOfDimensions);
=======
        const arma::Col<double>& parameter = continuousRandomNumbers(numberOfDimensions);
>>>>>>> 75a2adde
        CAPTURE(parameter);

        optimisationProblem.setObjectiveFunction(
            [&optimisationProblem](
                const arma::Col<double>& parameter_) {
            return arma::accu(parameter_);
            });
        // Populates the cache and increments the counter
        ::mant::isCachingSamples = true;
        optimisationProblem.getObjectiveValue(parameter);
        ::mant::isCachingSamples = false;

        optimisationProblem.setMinimalParameterDistance(minimalParameterDistance);

        CHECK(optimisationProblem.getNumberOfEvaluations() == 1);
        CHECK(optimisationProblem.getNumberOfDistinctEvaluations() == 1);
        CHECK(optimisationProblem.getCachedSamples().size() == 1);
      }

#if defined(SUPPORT_MPI)
      THEN("The minimal parameter distance is synchronised over MPI") {
        optimisationProblem.setMinimalParameterDistance(minimalParameterDistance);
        IS_EQUAL(optimisationProblem.getMinimalParameterDistance(), SYNCHRONISED(minimalParameterDistance));
      }
#endif
    }

    WHEN("The minimal parameter distance has less then [numberOfDimensions] elements") {
<<<<<<< HEAD
      const arma::uword numberOfDimensions = SYNCHRONISED(1 + getDiscreteRandomNumber());
=======
      const arma::uword numberOfDimensions = SYNCHRONISED(1 + discreteRandomNumber());
>>>>>>> 75a2adde
      CAPTURE(numberOfDimensions);

      mant::OptimisationProblem optimisationProblem(numberOfDimensions);

<<<<<<< HEAD
      const arma::Col<double>& minimalParameterDistance = arma::abs(getContinuousRandomNumbers(numberOfDimensions - 1));
=======
      const arma::Col<double>& minimalParameterDistance = arma::abs(continuousRandomNumbers(numberOfDimensions - 1));
>>>>>>> 75a2adde
      CAPTURE(minimalParameterDistance);

      THEN("Throw a std::logic_error") {
        CHECK_THROWS_AS(optimisationProblem.setMinimalParameterDistance(minimalParameterDistance), std::logic_error);
      }
    }

    WHEN("The minimal parameter distance has more then [numberOfDimensions] elements") {
<<<<<<< HEAD
      const arma::uword numberOfDimensions = SYNCHRONISED(getDiscreteRandomNumber());
=======
      const arma::uword numberOfDimensions = SYNCHRONISED(discreteRandomNumber());
>>>>>>> 75a2adde
      CAPTURE(numberOfDimensions);

      mant::OptimisationProblem optimisationProblem(numberOfDimensions);

<<<<<<< HEAD
      const arma::Col<double>& minimalParameterDistance = arma::abs(getContinuousRandomNumbers(numberOfDimensions + getDiscreteRandomNumber()));
=======
      const arma::Col<double>& minimalParameterDistance = arma::abs(continuousRandomNumbers(numberOfDimensions + discreteRandomNumber()));
>>>>>>> 75a2adde
      CAPTURE(minimalParameterDistance);

      THEN("Throw a std::logic_error") {
        CHECK_THROWS_AS(optimisationProblem.setMinimalParameterDistance(minimalParameterDistance), std::logic_error);
      }
    }

    WHEN("At least one element in the minimal parameter distance is negative") {
<<<<<<< HEAD
      const arma::uword numberOfDimensions = SYNCHRONISED(getDiscreteRandomNumber());
=======
      const arma::uword numberOfDimensions = SYNCHRONISED(discreteRandomNumber());
>>>>>>> 75a2adde
      CAPTURE(numberOfDimensions);

      mant::OptimisationProblem optimisationProblem(numberOfDimensions);

<<<<<<< HEAD
      const arma::Col<double>& minimalParameterDistance = -arma::abs(getContinuousRandomNumbers(numberOfDimensions));
=======
      const arma::Col<double>& minimalParameterDistance = -arma::abs(continuousRandomNumbers(numberOfDimensions));
>>>>>>> 75a2adde
      CAPTURE(minimalParameterDistance);

      THEN("Throw a std::logic_error") {
        CHECK_THROWS_AS(optimisationProblem.setMinimalParameterDistance(minimalParameterDistance), std::logic_error);
      }
    }

    WHEN("At least one element in the minimal parameter distance is infinite") {
<<<<<<< HEAD
      const arma::uword numberOfDimensions = SYNCHRONISED(getDiscreteRandomNumber());
=======
      const arma::uword numberOfDimensions = SYNCHRONISED(discreteRandomNumber());
>>>>>>> 75a2adde
      CAPTURE(numberOfDimensions);

      mant::OptimisationProblem optimisationProblem(numberOfDimensions);

<<<<<<< HEAD
      arma::Col<double> minimalParameterDistance = arma::abs(getContinuousRandomNumbers(numberOfDimensions));
=======
      arma::Col<double> minimalParameterDistance = arma::abs(continuousRandomNumbers(numberOfDimensions));
>>>>>>> 75a2adde
      minimalParameterDistance(0) = arma::datum::inf;
      CAPTURE(minimalParameterDistance);

      THEN("Throw a std::logic_error") {
        CHECK_THROWS_AS(optimisationProblem.setMinimalParameterDistance(minimalParameterDistance), std::logic_error);
      }
    }
  }
}

SCENARIO("OptimisationProblem.getMinimalParameterDistance", "[OptimisationProblem][OptimisationProblem.getMinimalParameterDistance]") {
<<<<<<< HEAD
  const arma::uword numberOfDimensions = SYNCHRONISED(getDiscreteRandomNumber());
=======
  const arma::uword numberOfDimensions = SYNCHRONISED(discreteRandomNumber());
>>>>>>> 75a2adde
  CAPTURE(numberOfDimensions);

  mant::OptimisationProblem optimisationProblem(numberOfDimensions);

  WHEN("The default minimal parameter distance is unchanged") {
    THEN("Return a vector of zeros") {
      IS_EQUAL(optimisationProblem.getMinimalParameterDistance(), arma::zeros<arma::Col<double>>(numberOfDimensions));
    }
  }

  WHEN("The default minimal parameter distance was changed") {
<<<<<<< HEAD
    const arma::Col<double>& minimalParameterDistance = arma::abs(getContinuousRandomNumbers(numberOfDimensions));
=======
    const arma::Col<double>& minimalParameterDistance = arma::abs(continuousRandomNumbers(numberOfDimensions));
>>>>>>> 75a2adde
    CAPTURE(minimalParameterDistance);

    optimisationProblem.setMinimalParameterDistance(minimalParameterDistance);

    THEN("Return the updated minimal parameter distance") {
      IS_EQUAL(optimisationProblem.getMinimalParameterDistance(), SYNCHRONISED(minimalParameterDistance));
    }
  }
}

SCENARIO("OptimisationProblem.getNumberOfEvaluations", "[OptimisationProblem][OptimisationProblem.getNumberOfEvaluations]") {
<<<<<<< HEAD
  const arma::uword numberOfDimensions = SYNCHRONISED(getDiscreteRandomNumber());
=======
  const arma::uword numberOfDimensions = SYNCHRONISED(discreteRandomNumber());
>>>>>>> 75a2adde
  CAPTURE(numberOfDimensions);

  mant::OptimisationProblem optimisationProblem(numberOfDimensions);

  WHEN("The optimisation problem was just initialised or reset") {
    THEN("Return 0") {
      CHECK(optimisationProblem.getNumberOfEvaluations() == 0);
    }
  }

  WHEN("The optimisation problem was processed") {
    auto objectiveFunction = [](
        const arma::Col<double>& parameter) {
      return arma::accu(parameter % mant::range(1, parameter.n_elem));
    };
    optimisationProblem.setObjectiveFunction(objectiveFunction);

<<<<<<< HEAD
    const arma::uword numberOfParameters = getDiscreteRandomNumber();
    CAPTURE(numberOfParameters);

    arma::Mat<double> parameters = getContinuousRandomNumbers(numberOfDimensions, numberOfParameters);
=======
    const arma::uword numberOfParameters = discreteRandomNumber();
    CAPTURE(numberOfParameters);

    arma::Mat<double> parameters = continuousRandomNumbers(numberOfDimensions, numberOfParameters);
>>>>>>> 75a2adde
    // Duplicated all parameters and shuffle them afterwards, to observe if it works as expected with/without caching.
    parameters = arma::shuffle(arma::join_rows(parameters, parameters));
    CAPTURE(parameters);

    THEN("Return the number of evaluations, whether caching was enabled or not") {
      ::mant::isCachingSamples = true;

      for (arma::uword n = 0; n < parameters.n_cols; ++n) {
        optimisationProblem.getObjectiveValue(parameters.col(n));
      }
      ::mant::isCachingSamples = false;

      CHECK(optimisationProblem.getNumberOfEvaluations() == 2 * numberOfParameters);
    }
  }
}

SCENARIO("OptimisationProblem.getNumberOfDistinctEvaluations", "[OptimisationProblem][OptimisationProblem.getNumberOfDistinctEvaluations]") {
<<<<<<< HEAD
  const arma::uword numberOfDimensions = SYNCHRONISED(getDiscreteRandomNumber());
=======
  const arma::uword numberOfDimensions = SYNCHRONISED(discreteRandomNumber());
>>>>>>> 75a2adde
  CAPTURE(numberOfDimensions);

  mant::OptimisationProblem optimisationProblem(numberOfDimensions);

  WHEN("The optimisation problem was just initialised or reset") {
    THEN("Return 0") {
      CHECK(optimisationProblem.getNumberOfDistinctEvaluations() == 0);
    }
  }

  WHEN("The optimisation problem was processed") {
    auto objectiveFunction = [](
        const arma::Col<double>& parameter) {
      return arma::accu(parameter % mant::range(1, parameter.n_elem));
    };
    optimisationProblem.setObjectiveFunction(objectiveFunction);

<<<<<<< HEAD
    const arma::uword numberOfParameters = getDiscreteRandomNumber();
    CAPTURE(numberOfParameters);

    arma::Mat<double> parameters = getContinuousRandomNumbers(numberOfDimensions, numberOfParameters);
=======
    const arma::uword numberOfParameters = discreteRandomNumber();
    CAPTURE(numberOfParameters);

    arma::Mat<double> parameters = continuousRandomNumbers(numberOfDimensions, numberOfParameters);
>>>>>>> 75a2adde
    // Duplicated all parameters and shuffle them afterwards, to observe if it works as expected with/without caching.
    parameters = arma::shuffle(arma::join_rows(parameters, parameters));
    CAPTURE(parameters);

    AND_WHEN("Caching was disabled") {
      ::mant::isCachingSamples = false;

      for (arma::uword n = 0; n < parameters.n_cols; ++n) {
        optimisationProblem.getObjectiveValue(parameters.col(n));
      }
      ::mant::isCachingSamples = false;

      THEN("Return the same as *.getNumberOfEvaluations*") {
        CHECK(optimisationProblem.getNumberOfDistinctEvaluations() == optimisationProblem.getNumberOfEvaluations());
      }
    }

    AND_WHEN("Caching was enabled") {
      ::mant::isCachingSamples = true;
      for (arma::uword n = 0; n < parameters.n_cols; ++n) {
        optimisationProblem.getObjectiveValue(parameters.col(n));
      }
      ::mant::isCachingSamples = false;

      THEN("Return the number of discrete evaluations") {
        CHECK(optimisationProblem.getNumberOfDistinctEvaluations() == numberOfParameters);
      }
    }
  }
}

SCENARIO("OptimisationProblem.reset", "[OptimisationProblem][OptimisationProblem.reset]") {
<<<<<<< HEAD
  const arma::uword numberOfDimensions = SYNCHRONISED(getDiscreteRandomNumber());
=======
  const arma::uword numberOfDimensions = SYNCHRONISED(discreteRandomNumber());
>>>>>>> 75a2adde
  CAPTURE(numberOfDimensions);

  mant::OptimisationProblem optimisationProblem(numberOfDimensions);

  WHEN("The optimisation problem was processed") {
    auto objectiveFunction = [&optimisationProblem](
        const arma::Col<double>& parameter_) {
        return arma::accu(parameter_);
    };
    optimisationProblem.setObjectiveFunction(objectiveFunction);

    // Constraints
<<<<<<< HEAD
    const arma::Col<double>& lowerBounds = SYNCHRONISED(getContinuousRandomNumbers(numberOfDimensions));
    optimisationProblem.setLowerBounds(lowerBounds);
    CAPTURE(lowerBounds);

    const arma::Col<double>& upperBounds = SYNCHRONISED(getContinuousRandomNumbers(numberOfDimensions));
=======
    const arma::Col<double>& lowerBounds = SYNCHRONISED(continuousRandomNumbers(numberOfDimensions));
    optimisationProblem.setLowerBounds(lowerBounds);
    CAPTURE(lowerBounds);

    const arma::Col<double>& upperBounds = SYNCHRONISED(continuousRandomNumbers(numberOfDimensions));
>>>>>>> 75a2adde
    optimisationProblem.setUpperBounds(upperBounds);
    CAPTURE(upperBounds);

    // Parameter space modifiers
    const arma::Col<arma::uword>& parameterPermutation = SYNCHRONISED(mant::randomPermutationVector(numberOfDimensions));
    optimisationProblem.setParameterPermutation(parameterPermutation);
    CAPTURE(parameterPermutation);

<<<<<<< HEAD
    const arma::Col<double>& parameterScaling = SYNCHRONISED(getContinuousRandomNumbers(numberOfDimensions));
    optimisationProblem.setParameterScaling(parameterScaling);
    CAPTURE(parameterScaling);

    const arma::Col<double>& parameterTranslation = SYNCHRONISED(getContinuousRandomNumbers(numberOfDimensions));
=======
    const arma::Col<double>& parameterScaling = SYNCHRONISED(continuousRandomNumbers(numberOfDimensions));
    optimisationProblem.setParameterScaling(parameterScaling);
    CAPTURE(parameterScaling);

    const arma::Col<double>& parameterTranslation = SYNCHRONISED(continuousRandomNumbers(numberOfDimensions));
>>>>>>> 75a2adde
    optimisationProblem.setParameterTranslation(parameterTranslation);
    CAPTURE(parameterTranslation);

    const arma::Mat<double>& parameterRotation = SYNCHRONISED(mant::randomRotationMatrix(numberOfDimensions));
    optimisationProblem.setParameterRotation(parameterRotation);
    CAPTURE(parameterRotation);

    // Objective value space modifiers
<<<<<<< HEAD
    const double objectiveValueScaling = SYNCHRONISED(getContinuousRandomNumber());
    optimisationProblem.setObjectiveValueScaling(objectiveValueScaling);
    CAPTURE(objectiveValueScaling);

    const double objectiveValueTranslation = SYNCHRONISED(getContinuousRandomNumber());
=======
    const double objectiveValueScaling = SYNCHRONISED(continuousRandomNumber());
    optimisationProblem.setObjectiveValueScaling(objectiveValueScaling);
    CAPTURE(objectiveValueScaling);

    const double objectiveValueTranslation = SYNCHRONISED(continuousRandomNumber());
>>>>>>> 75a2adde
    optimisationProblem.setObjectiveValueTranslation(objectiveValueTranslation);
    CAPTURE(objectiveValueTranslation);

    // Minimal parameter distance
<<<<<<< HEAD
    const arma::Col<double>& minimalParameterDistance = arma::abs(getContinuousRandomNumbers(numberOfDimensions - 1));
    CAPTURE(minimalParameterDistance);

    const arma::uword numberOfParameters = getDiscreteRandomNumber();
    CAPTURE(numberOfParameters);

    arma::Mat<double> parameters = getContinuousRandomNumbers(numberOfDimensions, numberOfParameters);
=======
    const arma::Col<double>& minimalParameterDistance = arma::abs(continuousRandomNumbers(numberOfDimensions - 1));
    CAPTURE(minimalParameterDistance);

    const arma::uword numberOfParameters = discreteRandomNumber();
    CAPTURE(numberOfParameters);

    arma::Mat<double> parameters = continuousRandomNumbers(numberOfDimensions, numberOfParameters);
>>>>>>> 75a2adde
    // Duplicated all parameters and shuffle them afterwards, to observe if it works as expected with/without caching.
    parameters = arma::shuffle(arma::join_rows(parameters, parameters));
    CAPTURE(parameters);

    ::mant::isCachingSamples = true;
    for (arma::uword n = 0; n < parameters.n_cols; ++n) {
      optimisationProblem.getObjectiveValue(parameters.col(n));
    }
    ::mant::isCachingSamples = false;

    THEN("Reset only the counters (number of (distinct) evaluations) and cache") {
      optimisationProblem.reset();

      CHECK(optimisationProblem.getCachedSamples().size() == 0);
      CHECK(optimisationProblem.getNumberOfEvaluations() == 0);
      CHECK(optimisationProblem.getNumberOfDistinctEvaluations() == 0);

      for (arma::uword n = 0; n < parameters.n_cols; ++n) {
        const arma::Col<double>& parameter = parameters.col(n);
        CHECK(optimisationProblem.getObjectiveValue(parameter) == Approx(objectiveValueScaling * objectiveFunction(parameterRotation * (parameterScaling % parameter.elem(parameterPermutation) - parameterTranslation)) + objectiveValueTranslation));
      }
    }
  }
}<|MERGE_RESOLUTION|>--- conflicted
+++ resolved
@@ -6,11 +6,7 @@
 #include <mantella>
 
 SCENARIO("OptimisationProblem.numberOfDimensions_", "[OptimisationProblem][OptimisationProblem.numberOfDimensions_]") {
-<<<<<<< HEAD
-  const arma::uword numberOfDimensions = SYNCHRONISED(getDiscreteRandomNumber());
-=======
-  const arma::uword numberOfDimensions = SYNCHRONISED(discreteRandomNumber());
->>>>>>> 75a2adde
+  const arma::uword numberOfDimensions = SYNCHRONISED(discreteRandomNumber());
 
   CAPTURE(numberOfDimensions);
 
@@ -24,11 +20,7 @@
 SCENARIO("OptimisationProblem::OptimisationProblem", "[OptimisationProblem][OptimisationProblem::OptimisationProblem]") {
   GIVEN("A number of dimensions") {
     WHEN("The number of dimensions is greater than 0") {
-<<<<<<< HEAD
-      const arma::uword numberOfDimensions = SYNCHRONISED(getDiscreteRandomNumber());
-=======
-      const arma::uword numberOfDimensions = SYNCHRONISED(discreteRandomNumber());
->>>>>>> 75a2adde
+      const arma::uword numberOfDimensions = SYNCHRONISED(discreteRandomNumber());
       CAPTURE(numberOfDimensions);
 
       THEN("Throw no exception") {
@@ -45,11 +37,7 @@
 }
 
 SCENARIO("OptimisationProblem.setObjectiveFunction", "[OptimisationProblem][OptimisationProblem.setObjectiveFunction]") {
-<<<<<<< HEAD
-  const arma::uword numberOfDimensions = SYNCHRONISED(getDiscreteRandomNumber());
-=======
-  const arma::uword numberOfDimensions = SYNCHRONISED(discreteRandomNumber());
->>>>>>> 75a2adde
+  const arma::uword numberOfDimensions = SYNCHRONISED(discreteRandomNumber());
   CAPTURE(numberOfDimensions);
 
   mant::OptimisationProblem optimisationProblem(numberOfDimensions);
@@ -69,11 +57,7 @@
       }
 
       THEN("Reset all counters (number of (distinct) evaluations) and cache") {
-<<<<<<< HEAD
-        const arma::Col<double>& parameter = getContinuousRandomNumbers(numberOfDimensions);
-=======
         const arma::Col<double>& parameter = continuousRandomNumbers(numberOfDimensions);
->>>>>>> 75a2adde
         CAPTURE(parameter);
 
         optimisationProblem.setObjectiveFunction(objectiveFunction);
@@ -109,11 +93,7 @@
       }
 
       THEN("Reset all counters (number of (distinct) evaluations) and cache") {
-<<<<<<< HEAD
-        const arma::Col<double>& parameter = getContinuousRandomNumbers(numberOfDimensions);
-=======
         const arma::Col<double>& parameter = continuousRandomNumbers(numberOfDimensions);
->>>>>>> 75a2adde
         CAPTURE(parameter);
 
         optimisationProblem.setObjectiveFunction(objectiveFunction);
@@ -139,11 +119,7 @@
 }
 
 SCENARIO("OptimisationProblem.getObjectiveFunctionName", "[OptimisationProblem][OptimisationProblem.getObjectiveFunctionName]") {
-<<<<<<< HEAD
-  const arma::uword numberOfDimensions = SYNCHRONISED(getDiscreteRandomNumber());
-=======
-  const arma::uword numberOfDimensions = SYNCHRONISED(discreteRandomNumber());
->>>>>>> 75a2adde
+  const arma::uword numberOfDimensions = SYNCHRONISED(discreteRandomNumber());
   CAPTURE(numberOfDimensions);
 
   mant::OptimisationProblem optimisationProblem(numberOfDimensions);
@@ -182,28 +158,19 @@
 }
 
 SCENARIO("OptimisationProblem.getObjectiveValue", "[OptimisationProblem][OptimisationProblem.getObjectiveValue]") {
-<<<<<<< HEAD
-  const arma::uword numberOfDimensions = SYNCHRONISED(getDiscreteRandomNumber());
-=======
-  const arma::uword numberOfDimensions = SYNCHRONISED(discreteRandomNumber());
->>>>>>> 75a2adde
+  const arma::uword numberOfDimensions = SYNCHRONISED(discreteRandomNumber());
   CAPTURE(numberOfDimensions);
 
   mant::OptimisationProblem optimisationProblem(numberOfDimensions);
 
   GIVEN("A parameter") {
     WHEN("The default objective function is unchanged") {
-<<<<<<< HEAD
-      const arma::Col<double>& parameter = getContinuousRandomNumbers(numberOfDimensions);
-=======
       const arma::Col<double>& parameter = continuousRandomNumbers(numberOfDimensions);
->>>>>>> 75a2adde
       CAPTURE(parameter);
 
       THEN("Throw a std::logic_error") {
         CHECK_THROWS_AS(optimisationProblem.getObjectiveValue(parameter), std::logic_error);
       }
-<<<<<<< HEAD
     }
 
     WHEN("The default objective function was changed") {
@@ -214,10 +181,10 @@
       optimisationProblem.setObjectiveFunction(objectiveFunction);
 
       AND_WHEN("All parameters are finite and have exactly [numberOfDimensions] rows") {
-        const arma::uword numberOfParameters = getDiscreteRandomNumber();
+        const arma::uword numberOfParameters = discreteRandomNumber();
         CAPTURE(numberOfParameters);
 
-        arma::Mat<double> parameters = getContinuousRandomNumbers(numberOfDimensions, numberOfParameters);
+        arma::Mat<double> parameters = continuousRandomNumbers(numberOfDimensions, numberOfParameters);
         // Duplicated all parameters and shuffle them afterwards, to observe if it works as expected with/without caching.
         parameters = arma::shuffle(arma::join_rows(parameters, parameters));
         CAPTURE(parameters);
@@ -227,11 +194,11 @@
           optimisationProblem.setParameterPermutation(parameterPermutation);
           CAPTURE(parameterPermutation);
 
-          const arma::Col<double>& parameterScaling = SYNCHRONISED(getContinuousRandomNumbers(numberOfDimensions));
+          const arma::Col<double>& parameterScaling = SYNCHRONISED(continuousRandomNumbers(numberOfDimensions));
           optimisationProblem.setParameterScaling(parameterScaling);
           CAPTURE(parameterScaling);
 
-          const arma::Col<double>& parameterTranslation = SYNCHRONISED(getContinuousRandomNumbers(numberOfDimensions));
+          const arma::Col<double>& parameterTranslation = SYNCHRONISED(continuousRandomNumbers(numberOfDimensions));
           optimisationProblem.setParameterTranslation(parameterTranslation);
           CAPTURE(parameterTranslation);
 
@@ -240,11 +207,11 @@
           CAPTURE(parameterRotation);
 
           // Objective value space modifiers
-          const double objectiveValueScaling = SYNCHRONISED(getContinuousRandomNumber());
+          const double objectiveValueScaling = SYNCHRONISED(continuousRandomNumber());
           optimisationProblem.setObjectiveValueScaling(objectiveValueScaling);
           CAPTURE(objectiveValueScaling);
 
-          const double objectiveValueTranslation = SYNCHRONISED(getContinuousRandomNumber());
+          const double objectiveValueTranslation = SYNCHRONISED(continuousRandomNumber());
           optimisationProblem.setObjectiveValueTranslation(objectiveValueTranslation);
           CAPTURE(objectiveValueTranslation);
 
@@ -271,7 +238,7 @@
       }
 
       AND_WHEN("The parameter has less then [numberOfDimensions] elements") {
-        const arma::Col<double>& parameter = getContinuousRandomNumbers(numberOfDimensions - 1);
+        const arma::Col<double>& parameter = continuousRandomNumbers(numberOfDimensions - 1);
         CAPTURE(parameter);
 
         THEN("Throw a std::logic_error") {
@@ -280,7 +247,7 @@
       }
 
       AND_WHEN("The parameter has more then [numberOfDimensions] elements") {
-        const arma::Col<double>& parameter = getContinuousRandomNumbers(numberOfDimensions + getDiscreteRandomNumber());
+        const arma::Col<double>& parameter = continuousRandomNumbers(numberOfDimensions + discreteRandomNumber());
         CAPTURE(parameter);
 
         THEN("Throw a std::logic_error") {
@@ -289,7 +256,7 @@
       }
 
       AND_WHEN("The parameter is infinite") {
-        arma::Col<double> parameter = getContinuousRandomNumbers(numberOfDimensions);
+        arma::Col<double> parameter = continuousRandomNumbers(numberOfDimensions);
         parameter(0) = arma::datum::inf;
         CAPTURE(parameter);
 
@@ -302,14 +269,14 @@
 }
 
 SCENARIO("OptimisationProblem.getNormalisedObjectiveValue", "[OptimisationProblem][OptimisationProblem.getNormalisedObjectiveValue]") {
-  const arma::uword numberOfDimensions = SYNCHRONISED(getDiscreteRandomNumber());
+  const arma::uword numberOfDimensions = SYNCHRONISED(discreteRandomNumber());
   CAPTURE(numberOfDimensions);
 
   mant::OptimisationProblem optimisationProblem(numberOfDimensions);
 
   GIVEN("A normalised parameter") {
     WHEN("The default objective function is unchanged") {
-      const arma::Col<double>& parameter = arma::normalise(getContinuousRandomNumbers(numberOfDimensions));
+      const arma::Col<double>& parameter = arma::normalise(continuousRandomNumbers(numberOfDimensions));
       CAPTURE(parameter);
 
       THEN("Throw a std::logic_error") {
@@ -325,10 +292,10 @@
       optimisationProblem.setObjectiveFunction(objectiveFunction);
 
       AND_WHEN("All parameters are finite and have exactly [numberOfDimensions] rows") {
-        const arma::uword numberOfParameters = getDiscreteRandomNumber();
+        const arma::uword numberOfParameters = discreteRandomNumber();
         CAPTURE(numberOfParameters);
 
-        arma::Mat<double> parameters = getContinuousRandomNumbers(numberOfDimensions, numberOfParameters);
+        arma::Mat<double> parameters = continuousRandomNumbers(numberOfDimensions, numberOfParameters);
         // Duplicated all parameters and shuffle them afterwards, to observe if it works as expected with/without caching.
         parameters = arma::shuffle(arma::join_rows(parameters, parameters));
         CAPTURE(parameters);
@@ -339,11 +306,11 @@
           optimisationProblem.setParameterPermutation(parameterPermutation);
           CAPTURE(parameterPermutation);
 
-          const arma::Col<double>& parameterScaling = SYNCHRONISED(getContinuousRandomNumbers(numberOfDimensions));
+          const arma::Col<double>& parameterScaling = SYNCHRONISED(continuousRandomNumbers(numberOfDimensions));
           optimisationProblem.setParameterScaling(parameterScaling);
           CAPTURE(parameterScaling);
 
-          const arma::Col<double>& parameterTranslation = SYNCHRONISED(getContinuousRandomNumbers(numberOfDimensions));
+          const arma::Col<double>& parameterTranslation = SYNCHRONISED(continuousRandomNumbers(numberOfDimensions));
           optimisationProblem.setParameterTranslation(parameterTranslation);
           CAPTURE(parameterTranslation);
 
@@ -353,11 +320,11 @@
           CAPTURE(parameterRotation);
 
           // Objective value space modifiers
-          const double objectiveValueScaling = SYNCHRONISED(getContinuousRandomNumber());
+          const double objectiveValueScaling = SYNCHRONISED(continuousRandomNumber());
           optimisationProblem.setObjectiveValueScaling(objectiveValueScaling);
           CAPTURE(objectiveValueScaling);
 
-          const double objectiveValueTranslation = SYNCHRONISED(getContinuousRandomNumber());
+          const double objectiveValueTranslation = SYNCHRONISED(continuousRandomNumber());
           optimisationProblem.setObjectiveValueTranslation(objectiveValueTranslation);
           CAPTURE(objectiveValueTranslation);
 
@@ -384,7 +351,7 @@
       }
 
       AND_WHEN("The parameter has less then [numberOfDimensions] elements") {
-        const arma::Col<double>& parameter = arma::normalise(getContinuousRandomNumbers(numberOfDimensions - 1));
+        const arma::Col<double>& parameter = arma::normalise(continuousRandomNumbers(numberOfDimensions - 1));
         CAPTURE(parameter);
 
         THEN("Throw a std::logic_error") {
@@ -393,7 +360,7 @@
       }
 
       AND_WHEN("The parameter has more then [numberOfDimensions] elements") {
-        const arma::Col<double>& parameter = arma::normalise(getContinuousRandomNumbers(numberOfDimensions + getDiscreteRandomNumber()));
+        const arma::Col<double>& parameter = arma::normalise(continuousRandomNumbers(numberOfDimensions + discreteRandomNumber()));
         CAPTURE(parameter);
 
         THEN("Throw a std::logic_error") {
@@ -402,7 +369,7 @@
       }
 
       AND_WHEN("The parameter is infinite") {
-        arma::Col<double> parameter = arma::normalise(getContinuousRandomNumbers(numberOfDimensions));
+        arma::Col<double> parameter = arma::normalise(continuousRandomNumbers(numberOfDimensions));
         parameter(0) = arma::datum::inf;
         CAPTURE(parameter);
 
@@ -417,12 +384,12 @@
 SCENARIO("OptimisationProblem.setLowerBounds", "[OptimisationProblem][OptimisationProblem.setLowerBounds]") {
   GIVEN("Some lower bounds") {
     WHEN("The lower bounds are finite and have exactly [numberOfDimensions] elements") {
-      const arma::uword numberOfDimensions = SYNCHRONISED(getDiscreteRandomNumber());
-      CAPTURE(numberOfDimensions);
-
-      mant::OptimisationProblem optimisationProblem(numberOfDimensions);
-
-      const arma::Col<double>& lowerBounds = getContinuousRandomNumbers(numberOfDimensions);
+      const arma::uword numberOfDimensions = SYNCHRONISED(discreteRandomNumber());
+      CAPTURE(numberOfDimensions);
+
+      mant::OptimisationProblem optimisationProblem(numberOfDimensions);
+
+      const arma::Col<double>& lowerBounds = continuousRandomNumbers(numberOfDimensions);
       CAPTURE(lowerBounds);
 
       THEN("Throw no exception") {
@@ -430,7 +397,7 @@
       }
 
       THEN("Do not reset the counters (number of (distinct) evaluations) or cache") {
-        const arma::Col<double>& parameter = getContinuousRandomNumbers(numberOfDimensions);
+        const arma::Col<double>& parameter = continuousRandomNumbers(numberOfDimensions);
         CAPTURE(parameter);
 
         optimisationProblem.setObjectiveFunction(
@@ -459,12 +426,12 @@
     }
 
     WHEN("The lower bound is greater than the upper bound") {
-      const arma::uword numberOfDimensions = SYNCHRONISED(getDiscreteRandomNumber());
-      CAPTURE(numberOfDimensions);
-
-      mant::OptimisationProblem optimisationProblem(numberOfDimensions);
-
-      const arma::Col<double>& upperBounds = getContinuousRandomNumbers(numberOfDimensions);
+      const arma::uword numberOfDimensions = SYNCHRONISED(discreteRandomNumber());
+      CAPTURE(numberOfDimensions);
+
+      mant::OptimisationProblem optimisationProblem(numberOfDimensions);
+
+      const arma::Col<double>& upperBounds = continuousRandomNumbers(numberOfDimensions);
       CAPTURE(upperBounds);
 
       optimisationProblem.setUpperBounds(upperBounds);
@@ -478,12 +445,12 @@
     }
 
     WHEN("The lower bounds have less then [numberOfDimensions] elements") {
-      const arma::uword numberOfDimensions = SYNCHRONISED(1 + getDiscreteRandomNumber());
-      CAPTURE(numberOfDimensions);
-
-      mant::OptimisationProblem optimisationProblem(numberOfDimensions);
-
-      const arma::Col<double>& lowerBounds = getContinuousRandomNumbers(numberOfDimensions - 1);
+      const arma::uword numberOfDimensions = SYNCHRONISED(1 + discreteRandomNumber());
+      CAPTURE(numberOfDimensions);
+
+      mant::OptimisationProblem optimisationProblem(numberOfDimensions);
+
+      const arma::Col<double>& lowerBounds = continuousRandomNumbers(numberOfDimensions - 1);
       CAPTURE(lowerBounds);
 
       THEN("Throw a std::logic_error") {
@@ -492,231 +459,73 @@
     }
 
     WHEN("The lower bounds have more then [numberOfDimensions] elements") {
-      const arma::uword numberOfDimensions = SYNCHRONISED(getDiscreteRandomNumber());
-=======
-    }
-
-    WHEN("The default objective function was changed") {
-      auto objectiveFunction = [&optimisationProblem](
-          const arma::Col<double>& parameter_) {
-        return arma::accu(parameter_);
-      };
-      optimisationProblem.setObjectiveFunction(objectiveFunction);
-
-      AND_WHEN("All parameters are finite and have exactly [numberOfDimensions] rows") {
-        const arma::uword numberOfParameters = discreteRandomNumber();
-        CAPTURE(numberOfParameters);
-
-        arma::Mat<double> parameters = continuousRandomNumbers(numberOfDimensions, numberOfParameters);
-        // Duplicated all parameters and shuffle them afterwards, to observe if it works as expected with/without caching.
-        parameters = arma::shuffle(arma::join_rows(parameters, parameters));
-        CAPTURE(parameters);
-
-        AND_WHEN("All parameter and objective value modifications are non-default (including the minimal parameter distance)") {
-          const arma::Col<arma::uword>& parameterPermutation = SYNCHRONISED(mant::randomPermutationVector(numberOfDimensions));
-          optimisationProblem.setParameterPermutation(parameterPermutation);
-          CAPTURE(parameterPermutation);
-
-          const arma::Col<double>& parameterScaling = SYNCHRONISED(continuousRandomNumbers(numberOfDimensions));
-          optimisationProblem.setParameterScaling(parameterScaling);
-          CAPTURE(parameterScaling);
-
-          const arma::Col<double>& parameterTranslation = SYNCHRONISED(continuousRandomNumbers(numberOfDimensions));
-          optimisationProblem.setParameterTranslation(parameterTranslation);
-          CAPTURE(parameterTranslation);
-
-          const arma::Mat<double>& parameterRotation = SYNCHRONISED(mant::randomRotationMatrix(numberOfDimensions));
-          optimisationProblem.setParameterRotation(parameterRotation);
-          CAPTURE(parameterRotation);
-
-          // Objective value space modifiers
-          const double objectiveValueScaling = SYNCHRONISED(continuousRandomNumber());
-          optimisationProblem.setObjectiveValueScaling(objectiveValueScaling);
-          CAPTURE(objectiveValueScaling);
-
-          const double objectiveValueTranslation = SYNCHRONISED(continuousRandomNumber());
-          optimisationProblem.setObjectiveValueTranslation(objectiveValueTranslation);
-          CAPTURE(objectiveValueTranslation);
-
-          THEN("Return the objective value") {
-            ::mant::isCachingSamples = true;
-            for (arma::uword n = 0; n < parameters.n_cols; ++n) {
-              const arma::Col<double>& parameter = parameters.col(n);
-              CHECK(optimisationProblem.getObjectiveValue(parameter) == Approx(objectiveValueScaling * objectiveFunction(parameterRotation * (parameterScaling % parameter.elem(parameterPermutation) - parameterTranslation)) + objectiveValueTranslation));
-            }
-            ::mant::isCachingSamples = false;
-          }
-
-          AND_WHEN("Caching was enabled") {
-            THEN("Return the same objective value as when caching is disabled") {
-              ::mant::isCachingSamples = false;
-              for (arma::uword n = 0; n < parameters.n_cols; ++n) {
-                const arma::Col<double>& parameter = parameters.col(n);
-                CHECK(optimisationProblem.getObjectiveValue(parameter) == Approx(objectiveValueScaling * objectiveFunction(parameterRotation * (parameterScaling % parameter.elem(parameterPermutation) - parameterTranslation)) + objectiveValueTranslation));
-              }
-              ::mant::isCachingSamples = false;
-            }
-          }
-        }
-      }
-
-      AND_WHEN("The parameter has less then [numberOfDimensions] elements") {
-        const arma::Col<double>& parameter = continuousRandomNumbers(numberOfDimensions - 1);
-        CAPTURE(parameter);
-
-        THEN("Throw a std::logic_error") {
-          CHECK_THROWS_AS(optimisationProblem.getObjectiveValue(parameter), std::logic_error);
-        }
-      }
-
-      AND_WHEN("The parameter has more then [numberOfDimensions] elements") {
-        const arma::Col<double>& parameter = continuousRandomNumbers(numberOfDimensions + discreteRandomNumber());
-        CAPTURE(parameter);
-
-        THEN("Throw a std::logic_error") {
-          CHECK_THROWS_AS(optimisationProblem.getObjectiveValue(parameter), std::logic_error);
-        }
-      }
-
-      AND_WHEN("The parameter is infinite") {
-        arma::Col<double> parameter = continuousRandomNumbers(numberOfDimensions);
-        parameter(0) = arma::datum::inf;
-        CAPTURE(parameter);
-
-        THEN("Throw a std::logic_error") {
-          CHECK_THROWS_AS(optimisationProblem.getObjectiveValue(parameter), std::logic_error);
-        }
-      }
-    }
-  }
-}
-
-SCENARIO("OptimisationProblem.getNormalisedObjectiveValue", "[OptimisationProblem][OptimisationProblem.getNormalisedObjectiveValue]") {
-  const arma::uword numberOfDimensions = SYNCHRONISED(discreteRandomNumber());
-  CAPTURE(numberOfDimensions);
-
-  mant::OptimisationProblem optimisationProblem(numberOfDimensions);
-
-  GIVEN("A normalised parameter") {
-    WHEN("The default objective function is unchanged") {
-      const arma::Col<double>& parameter = arma::normalise(continuousRandomNumbers(numberOfDimensions));
-      CAPTURE(parameter);
-
-      THEN("Throw a std::logic_error") {
-        CHECK_THROWS_AS(optimisationProblem.getObjectiveValue(parameter), std::logic_error);
-      }
-    }
-
-    WHEN("The default objective function was changed") {
-      auto objectiveFunction = [&optimisationProblem](
-          const arma::Col<double>& parameter_) {
-        return arma::accu(parameter_);
-      };
-      optimisationProblem.setObjectiveFunction(objectiveFunction);
-
-      AND_WHEN("All parameters are finite and have exactly [numberOfDimensions] rows") {
-        const arma::uword numberOfParameters = discreteRandomNumber();
-        CAPTURE(numberOfParameters);
-
-        arma::Mat<double> parameters = continuousRandomNumbers(numberOfDimensions, numberOfParameters);
-        // Duplicated all parameters and shuffle them afterwards, to observe if it works as expected with/without caching.
-        parameters = arma::shuffle(arma::join_rows(parameters, parameters));
-        CAPTURE(parameters);
-
-        AND_WHEN("All parameter and objective value modifications are non-default (including the minimal parameter distance)") {
-          // Parameter space modifiers
-          const arma::Col<arma::uword>& parameterPermutation = SYNCHRONISED(mant::randomPermutationVector(numberOfDimensions));
-          optimisationProblem.setParameterPermutation(parameterPermutation);
-          CAPTURE(parameterPermutation);
-
-          const arma::Col<double>& parameterScaling = SYNCHRONISED(continuousRandomNumbers(numberOfDimensions));
-          optimisationProblem.setParameterScaling(parameterScaling);
-          CAPTURE(parameterScaling);
-
-          const arma::Col<double>& parameterTranslation = SYNCHRONISED(continuousRandomNumbers(numberOfDimensions));
-          optimisationProblem.setParameterTranslation(parameterTranslation);
-          CAPTURE(parameterTranslation);
-
-          const arma::Mat<double>& parameterRotation = SYNCHRONISED(mant::randomRotationMatrix(numberOfDimensions));
-          optimisationProblem.setParameterRotation(parameterRotation);
-
-          CAPTURE(parameterRotation);
-
-          // Objective value space modifiers
-          const double objectiveValueScaling = SYNCHRONISED(continuousRandomNumber());
-          optimisationProblem.setObjectiveValueScaling(objectiveValueScaling);
-          CAPTURE(objectiveValueScaling);
-
-          const double objectiveValueTranslation = SYNCHRONISED(continuousRandomNumber());
-          optimisationProblem.setObjectiveValueTranslation(objectiveValueTranslation);
-          CAPTURE(objectiveValueTranslation);
-
-          THEN("Return the objective value") {
-            ::mant::isCachingSamples = true;
-            for (arma::uword n = 0; n < parameters.n_cols; ++n) {
-              const arma::Col<double>& parameter = parameters.col(n);
-              CHECK(optimisationProblem.getNormalisedObjectiveValue((parameter - optimisationProblem.getLowerBounds()) / (optimisationProblem.getUpperBounds() - optimisationProblem.getLowerBounds())) == Approx(objectiveValueScaling * objectiveFunction(parameterRotation * (parameterScaling % parameter.elem(parameterPermutation) - parameterTranslation)) + objectiveValueTranslation));
-            }
-            ::mant::isCachingSamples = false;
-          }
-
-          AND_WHEN("Caching was enabled") {
-            THEN("Return the same objective values as when caching is disabled") {
-              ::mant::isCachingSamples = false;
-              for (arma::uword n = 0; n < parameters.n_cols; ++n) {
-                const arma::Col<double>& parameter = parameters.col(n);
-                CHECK(optimisationProblem.getNormalisedObjectiveValue((parameter - optimisationProblem.getLowerBounds()) / (optimisationProblem.getUpperBounds() - optimisationProblem.getLowerBounds())) == Approx(objectiveValueScaling * objectiveFunction(parameterRotation * (parameterScaling % parameter.elem(parameterPermutation) - parameterTranslation)) + objectiveValueTranslation));
-              }
-              ::mant::isCachingSamples = false;
-            }
-          }
-        }
-      }
-
-      AND_WHEN("The parameter has less then [numberOfDimensions] elements") {
-        const arma::Col<double>& parameter = arma::normalise(continuousRandomNumbers(numberOfDimensions - 1));
-        CAPTURE(parameter);
-
-        THEN("Throw a std::logic_error") {
-          CHECK_THROWS_AS(optimisationProblem.getObjectiveValue(parameter), std::logic_error);
-        }
-      }
-
-      AND_WHEN("The parameter has more then [numberOfDimensions] elements") {
-        const arma::Col<double>& parameter = arma::normalise(continuousRandomNumbers(numberOfDimensions + discreteRandomNumber()));
-        CAPTURE(parameter);
-
-        THEN("Throw a std::logic_error") {
-          CHECK_THROWS_AS(optimisationProblem.getObjectiveValue(parameter), std::logic_error);
-        }
-      }
-
-      AND_WHEN("The parameter is infinite") {
-        arma::Col<double> parameter = arma::normalise(continuousRandomNumbers(numberOfDimensions));
-        parameter(0) = arma::datum::inf;
-        CAPTURE(parameter);
-
-        THEN("Throw a std::logic_error") {
-          CHECK_THROWS_AS(optimisationProblem.getObjectiveValue(parameter), std::logic_error);
-        }
-      }
-    }
-  }
-}
-
-SCENARIO("OptimisationProblem.setLowerBounds", "[OptimisationProblem][OptimisationProblem.setLowerBounds]") {
-  GIVEN("Some lower bounds") {
-    WHEN("The lower bounds are finite and have exactly [numberOfDimensions] elements") {
-      const arma::uword numberOfDimensions = SYNCHRONISED(discreteRandomNumber());
-      CAPTURE(numberOfDimensions);
-
-      mant::OptimisationProblem optimisationProblem(numberOfDimensions);
-
-      const arma::Col<double>& lowerBounds = continuousRandomNumbers(numberOfDimensions);
+      const arma::uword numberOfDimensions = SYNCHRONISED(discreteRandomNumber());
+      CAPTURE(numberOfDimensions);
+
+      mant::OptimisationProblem optimisationProblem(numberOfDimensions);
+
+      const arma::Col<double>& lowerBounds = continuousRandomNumbers(numberOfDimensions + discreteRandomNumber());
       CAPTURE(lowerBounds);
 
+      THEN("Throw a std::logic_error") {
+        CHECK_THROWS_AS(optimisationProblem.setLowerBounds(lowerBounds), std::logic_error);
+      }
+    }
+
+    WHEN("At least one lower bound is infinite") {
+      const arma::uword numberOfDimensions = SYNCHRONISED(discreteRandomNumber());
+      CAPTURE(numberOfDimensions);
+
+      mant::OptimisationProblem optimisationProblem(numberOfDimensions);
+
+      arma::Col<double> lowerBounds = continuousRandomNumbers(numberOfDimensions);
+      lowerBounds(0) = arma::datum::inf;
+      CAPTURE(lowerBounds);
+
+      THEN("Throw a std::logic_error") {
+        CHECK_THROWS_AS(optimisationProblem.setLowerBounds(lowerBounds), std::logic_error);
+      }
+    }
+  }
+}
+
+SCENARIO("OptimisationProblem.getLowerBounds", "[OptimisationProblem][OptimisationProblem.getLowerBounds]") {
+  const arma::uword numberOfDimensions = SYNCHRONISED(discreteRandomNumber());
+  CAPTURE(numberOfDimensions);
+
+  mant::OptimisationProblem optimisationProblem(numberOfDimensions);
+
+  GIVEN("Default lower bounds") {
+    THEN("Return the default lower bounds (-10, ..., -10)^n") {
+      IS_EQUAL(optimisationProblem.getLowerBounds(), arma::zeros<arma::Col<double>>(numberOfDimensions) - 10);
+    }
+  }
+
+  GIVEN("An updated lower bounds") {
+    const arma::Col<double>& lowerBounds = continuousRandomNumbers(numberOfDimensions);
+    CAPTURE(lowerBounds);
+
+    optimisationProblem.setLowerBounds(lowerBounds);
+
+    THEN("Return the updated lower bounds") {
+      IS_EQUAL(optimisationProblem.getLowerBounds(), SYNCHRONISED(lowerBounds));
+    }
+  }
+}
+
+SCENARIO("OptimisationProblem.setUpperBounds", "[OptimisationProblem][OptimisationProblem.setUpperBounds]") {
+  GIVEN("Some upper bounds") {
+    WHEN("The upper bounds are finite and have exactly [numberOfDimensions] elements") {
+      const arma::uword numberOfDimensions = SYNCHRONISED(discreteRandomNumber());
+      CAPTURE(numberOfDimensions);
+
+      mant::OptimisationProblem optimisationProblem(numberOfDimensions);
+
+      const arma::Col<double>& upperBounds = continuousRandomNumbers(numberOfDimensions);
+      CAPTURE(upperBounds);
+
       THEN("Throw no exception") {
-        CHECK_NOTHROW(optimisationProblem.setLowerBounds(lowerBounds));
+        CHECK_NOTHROW(optimisationProblem.setUpperBounds(upperBounds));
       }
 
       THEN("Do not reset the counters (number of (distinct) evaluations) or cache") {
@@ -733,7 +542,7 @@
         optimisationProblem.getObjectiveValue(parameter);
         ::mant::isCachingSamples = false;
 
-        optimisationProblem.setLowerBounds(lowerBounds);
+        optimisationProblem.setUpperBounds(upperBounds);
 
         CHECK(optimisationProblem.getNumberOfEvaluations() == 1);
         CHECK(optimisationProblem.getNumberOfDistinctEvaluations() == 1);
@@ -741,120 +550,49 @@
       }
 
 #if defined(SUPPORT_MPI)
-      THEN("The lower bounds are synchronised over MPI") {
-        optimisationProblem.setLowerBounds(lowerBounds);
-        IS_EQUAL(optimisationProblem.getLowerBounds(), SYNCHRONISED(lowerBounds));
+      THEN("The upper bounds are synchronised over MPI") {
+        optimisationProblem.setUpperBounds(upperBounds);
+        IS_EQUAL(optimisationProblem.getUpperBounds(), SYNCHRONISED(upperBounds));
       }
 #endif
     }
 
-    WHEN("The lower bound is greater than the upper bound") {
-      const arma::uword numberOfDimensions = SYNCHRONISED(discreteRandomNumber());
-      CAPTURE(numberOfDimensions);
-
-      mant::OptimisationProblem optimisationProblem(numberOfDimensions);
-
-      const arma::Col<double>& upperBounds = continuousRandomNumbers(numberOfDimensions);
+    WHEN("The upper bounds are greater than the lower bounds") {
+      const arma::uword numberOfDimensions = SYNCHRONISED(discreteRandomNumber());
+      CAPTURE(numberOfDimensions);
+
+      mant::OptimisationProblem optimisationProblem(numberOfDimensions);
+
+      const arma::Col<double>& lowerBounds = continuousRandomNumbers(numberOfDimensions);
+      CAPTURE(lowerBounds);
+
+      optimisationProblem.setLowerBounds(lowerBounds);
+
+      const arma::Col<double>& upperBounds = lowerBounds - arma::ones<arma::Col<double>>(numberOfDimensions);
       CAPTURE(upperBounds);
 
-      optimisationProblem.setUpperBounds(upperBounds);
-
-      const arma::Col<double>& lowerBounds = upperBounds + arma::ones<arma::Col<double>>(numberOfDimensions);
-      CAPTURE(lowerBounds);
-
       THEN("Throw no exception") {
-        CHECK_NOTHROW(optimisationProblem.setLowerBounds(lowerBounds));
-      }
-    }
-
-    WHEN("The lower bounds have less then [numberOfDimensions] elements") {
+        CHECK_NOTHROW(optimisationProblem.setUpperBounds(upperBounds));
+      }
+    }
+
+    WHEN("The upper bounds have less then [numberOfDimensions] elements") {
       const arma::uword numberOfDimensions = SYNCHRONISED(1 + discreteRandomNumber());
       CAPTURE(numberOfDimensions);
 
       mant::OptimisationProblem optimisationProblem(numberOfDimensions);
 
-      const arma::Col<double>& lowerBounds = continuousRandomNumbers(numberOfDimensions - 1);
-      CAPTURE(lowerBounds);
-
-      THEN("Throw a std::logic_error") {
-        CHECK_THROWS_AS(optimisationProblem.setLowerBounds(lowerBounds), std::logic_error);
-      }
-    }
-
-    WHEN("The lower bounds have more then [numberOfDimensions] elements") {
-      const arma::uword numberOfDimensions = SYNCHRONISED(discreteRandomNumber());
->>>>>>> 75a2adde
-      CAPTURE(numberOfDimensions);
-
-      mant::OptimisationProblem optimisationProblem(numberOfDimensions);
-
-<<<<<<< HEAD
-      const arma::Col<double>& lowerBounds = getContinuousRandomNumbers(numberOfDimensions + getDiscreteRandomNumber());
-=======
-      const arma::Col<double>& lowerBounds = continuousRandomNumbers(numberOfDimensions + discreteRandomNumber());
->>>>>>> 75a2adde
-      CAPTURE(lowerBounds);
-
-      THEN("Throw a std::logic_error") {
-        CHECK_THROWS_AS(optimisationProblem.setLowerBounds(lowerBounds), std::logic_error);
-      }
-    }
-
-    WHEN("At least one lower bound is infinite") {
-<<<<<<< HEAD
-      const arma::uword numberOfDimensions = SYNCHRONISED(getDiscreteRandomNumber());
-      CAPTURE(numberOfDimensions);
-
-      mant::OptimisationProblem optimisationProblem(numberOfDimensions);
-
-      arma::Col<double> lowerBounds = getContinuousRandomNumbers(numberOfDimensions);
-      lowerBounds(0) = arma::datum::inf;
-      CAPTURE(lowerBounds);
-
-=======
-      const arma::uword numberOfDimensions = SYNCHRONISED(discreteRandomNumber());
-      CAPTURE(numberOfDimensions);
-
-      mant::OptimisationProblem optimisationProblem(numberOfDimensions);
-
-      arma::Col<double> lowerBounds = continuousRandomNumbers(numberOfDimensions);
-      lowerBounds(0) = arma::datum::inf;
-      CAPTURE(lowerBounds);
-
->>>>>>> 75a2adde
-      THEN("Throw a std::logic_error") {
-        CHECK_THROWS_AS(optimisationProblem.setLowerBounds(lowerBounds), std::logic_error);
-      }
-    }
-  }
-}
-<<<<<<< HEAD
-
-SCENARIO("OptimisationProblem.getLowerBounds", "[OptimisationProblem][OptimisationProblem.getLowerBounds]") {
-  const arma::uword numberOfDimensions = SYNCHRONISED(getDiscreteRandomNumber());
-  CAPTURE(numberOfDimensions);
-
-  mant::OptimisationProblem optimisationProblem(numberOfDimensions);
-
-  GIVEN("Default lower bounds") {
-    THEN("Return the default lower bounds (-10, ..., -10)^n") {
-      IS_EQUAL(optimisationProblem.getLowerBounds(), arma::zeros<arma::Col<double>>(numberOfDimensions) - 10);
-=======
-
-SCENARIO("OptimisationProblem.getLowerBounds", "[OptimisationProblem][OptimisationProblem.getLowerBounds]") {
-  const arma::uword numberOfDimensions = SYNCHRONISED(discreteRandomNumber());
-  CAPTURE(numberOfDimensions);
-
-  mant::OptimisationProblem optimisationProblem(numberOfDimensions);
-
-  GIVEN("Default lower bounds") {
-    THEN("Return the default lower bounds (-10, ..., -10)^n") {
-      IS_EQUAL(optimisationProblem.getLowerBounds(), arma::zeros<arma::Col<double>>(numberOfDimensions) - 10);
+      const arma::Col<double>& upperBounds = continuousRandomNumbers(numberOfDimensions - 1);
+      CAPTURE(upperBounds);
+
+      THEN("Throw a std::logic_error") {
+        CHECK_THROWS_AS(optimisationProblem.setUpperBounds(upperBounds), std::logic_error);
+      }
     }
   }
 
   GIVEN("An updated lower bounds") {
-    const arma::Col<double>& lowerBounds = continuousRandomNumbers(numberOfDimensions);
+    const arma::Col<double>& lowerBounds = getContinuousRandomNumbers(numberOfDimensions);
     CAPTURE(lowerBounds);
 
     optimisationProblem.setLowerBounds(lowerBounds);
@@ -868,12 +606,12 @@
 SCENARIO("OptimisationProblem.setUpperBounds", "[OptimisationProblem][OptimisationProblem.setUpperBounds]") {
   GIVEN("Some upper bounds") {
     WHEN("The upper bounds are finite and have exactly [numberOfDimensions] elements") {
-      const arma::uword numberOfDimensions = SYNCHRONISED(discreteRandomNumber());
-      CAPTURE(numberOfDimensions);
-
-      mant::OptimisationProblem optimisationProblem(numberOfDimensions);
-
-      const arma::Col<double>& upperBounds = continuousRandomNumbers(numberOfDimensions);
+      const arma::uword numberOfDimensions = SYNCHRONISED(getDiscreteRandomNumber());
+      CAPTURE(numberOfDimensions);
+
+      mant::OptimisationProblem optimisationProblem(numberOfDimensions);
+
+      const arma::Col<double>& upperBounds = getContinuousRandomNumbers(numberOfDimensions);
       CAPTURE(upperBounds);
 
       THEN("Throw no exception") {
@@ -881,7 +619,7 @@
       }
 
       THEN("Do not reset the counters (number of (distinct) evaluations) or cache") {
-        const arma::Col<double>& parameter = continuousRandomNumbers(numberOfDimensions);
+        const arma::Col<double>& parameter = getContinuousRandomNumbers(numberOfDimensions);
         CAPTURE(parameter);
 
         optimisationProblem.setObjectiveFunction(
@@ -894,85 +632,78 @@
         optimisationProblem.getObjectiveValue(parameter);
         ::mant::isCachingSamples = false;
 
-        optimisationProblem.setUpperBounds(upperBounds);
-
-        CHECK(optimisationProblem.getNumberOfEvaluations() == 1);
-        CHECK(optimisationProblem.getNumberOfDistinctEvaluations() == 1);
-        CHECK(optimisationProblem.getCachedSamples().size() == 1);
-      }
-
-#if defined(SUPPORT_MPI)
-      THEN("The upper bounds are synchronised over MPI") {
-        optimisationProblem.setUpperBounds(upperBounds);
-        IS_EQUAL(optimisationProblem.getUpperBounds(), SYNCHRONISED(upperBounds));
-      }
-#endif
-    }
-
-    WHEN("The upper bounds are greater than the lower bounds") {
-      const arma::uword numberOfDimensions = SYNCHRONISED(discreteRandomNumber());
-      CAPTURE(numberOfDimensions);
-
-      mant::OptimisationProblem optimisationProblem(numberOfDimensions);
-
-      const arma::Col<double>& lowerBounds = continuousRandomNumbers(numberOfDimensions);
-      CAPTURE(lowerBounds);
-
-      optimisationProblem.setLowerBounds(lowerBounds);
-
-      const arma::Col<double>& upperBounds = lowerBounds - arma::ones<arma::Col<double>>(numberOfDimensions);
+    WHEN("The upper bounds have more then [numberOfDimensions] elements") {
+      const arma::uword numberOfDimensions = SYNCHRONISED(discreteRandomNumber());
+      CAPTURE(numberOfDimensions);
+
+      mant::OptimisationProblem optimisationProblem(numberOfDimensions);
+
+      const arma::Col<double>& upperBounds = continuousRandomNumbers(numberOfDimensions + discreteRandomNumber());
       CAPTURE(upperBounds);
 
+      THEN("Throw a std::logic_error") {
+        CHECK_THROWS_AS(optimisationProblem.setUpperBounds(upperBounds), std::logic_error);
+      }
+    }
+
+    WHEN("At least one upper bound is infinite") {
+      const arma::uword numberOfDimensions = SYNCHRONISED(discreteRandomNumber());
+      CAPTURE(numberOfDimensions);
+
+      mant::OptimisationProblem optimisationProblem(numberOfDimensions);
+
+      arma::Col<double> upperBounds = continuousRandomNumbers(numberOfDimensions);
+      upperBounds(0) = arma::datum::inf;
+      CAPTURE(upperBounds);
+
+      THEN("Throw a std::logic_error") {
+        CHECK_THROWS_AS(optimisationProblem.setUpperBounds(upperBounds), std::logic_error);
+      }
+    }
+  }
+}
+
+SCENARIO("OptimisationProblem.getUpperBounds", "[OptimisationProblem][OptimisationProblem.getUpperBounds]") {
+  const arma::uword numberOfDimensions = SYNCHRONISED(discreteRandomNumber());
+  CAPTURE(numberOfDimensions);
+
+  mant::OptimisationProblem optimisationProblem(numberOfDimensions);
+
+  GIVEN("Default upper bounds") {
+    THEN("Return the default upper bounds (10, ..., 10)^n") {
+      IS_EQUAL(optimisationProblem.getUpperBounds(), arma::zeros<arma::Col<double>>(numberOfDimensions) + 10);
+    }
+  }
+
+  GIVEN("An updated upper bounds") {
+    const arma::Col<double>& upperBounds = continuousRandomNumbers(numberOfDimensions);
+    CAPTURE(upperBounds);
+
+    optimisationProblem.setUpperBounds(upperBounds);
+
+    THEN("Return the updated upper bounds") {
+      IS_EQUAL(optimisationProblem.getUpperBounds(), SYNCHRONISED(upperBounds));
+    }
+  }
+}
+
+SCENARIO("OptimisationProblem.setParameterPermutation", "[OptimisationProblem][OptimisationProblem.setParameterPermutation]") {
+  GIVEN("A parameter permutation") {
+    WHEN("The parameter permutation has [numberOfDimensions] unique elements, all within [0, [numberOfDimensions] - 1]") {
+      const arma::uword numberOfDimensions = SYNCHRONISED(discreteRandomNumber());
+      CAPTURE(numberOfDimensions);
+
+      mant::OptimisationProblem optimisationProblem(numberOfDimensions);
+
+      const arma::Col<arma::uword> parameterPermutation = mant::randomPermutationVector(numberOfDimensions);
+      CAPTURE(parameterPermutation);
+
       THEN("Throw no exception") {
-        CHECK_NOTHROW(optimisationProblem.setUpperBounds(upperBounds));
-      }
-    }
-
-    WHEN("The upper bounds have less then [numberOfDimensions] elements") {
-      const arma::uword numberOfDimensions = SYNCHRONISED(1 + discreteRandomNumber());
-      CAPTURE(numberOfDimensions);
-
-      mant::OptimisationProblem optimisationProblem(numberOfDimensions);
-
-      const arma::Col<double>& upperBounds = continuousRandomNumbers(numberOfDimensions - 1);
-      CAPTURE(upperBounds);
-
-      THEN("Throw a std::logic_error") {
-        CHECK_THROWS_AS(optimisationProblem.setUpperBounds(upperBounds), std::logic_error);
-      }
->>>>>>> 75a2adde
-    }
-  }
-
-  GIVEN("An updated lower bounds") {
-    const arma::Col<double>& lowerBounds = getContinuousRandomNumbers(numberOfDimensions);
-    CAPTURE(lowerBounds);
-
-    optimisationProblem.setLowerBounds(lowerBounds);
-
-    THEN("Return the updated lower bounds") {
-      IS_EQUAL(optimisationProblem.getLowerBounds(), SYNCHRONISED(lowerBounds));
-    }
-  }
-}
-
-SCENARIO("OptimisationProblem.setUpperBounds", "[OptimisationProblem][OptimisationProblem.setUpperBounds]") {
-  GIVEN("Some upper bounds") {
-    WHEN("The upper bounds are finite and have exactly [numberOfDimensions] elements") {
-      const arma::uword numberOfDimensions = SYNCHRONISED(getDiscreteRandomNumber());
-      CAPTURE(numberOfDimensions);
-
-      mant::OptimisationProblem optimisationProblem(numberOfDimensions);
-
-      const arma::Col<double>& upperBounds = getContinuousRandomNumbers(numberOfDimensions);
-      CAPTURE(upperBounds);
-
-      THEN("Throw no exception") {
-        CHECK_NOTHROW(optimisationProblem.setUpperBounds(upperBounds));
-      }
-
-      THEN("Do not reset the counters (number of (distinct) evaluations) or cache") {
-        const arma::Col<double>& parameter = getContinuousRandomNumbers(numberOfDimensions);
+        CHECK_NOTHROW(optimisationProblem.setParameterPermutation(parameterPermutation));
+      }
+
+      THEN("Reset the counters (number of (distinct) evaluations) and cache") {
+        const arma::Col<double>& parameter = continuousRandomNumbers(numberOfDimensions);
         CAPTURE(parameter);
 
         optimisationProblem.setObjectiveFunction(
@@ -985,165 +716,122 @@
         optimisationProblem.getObjectiveValue(parameter);
         ::mant::isCachingSamples = false;
 
-<<<<<<< HEAD
-        optimisationProblem.setUpperBounds(upperBounds);
-
-        CHECK(optimisationProblem.getNumberOfEvaluations() == 1);
-        CHECK(optimisationProblem.getNumberOfDistinctEvaluations() == 1);
-        CHECK(optimisationProblem.getCachedSamples().size() == 1);
+        optimisationProblem.setParameterPermutation(parameterPermutation);
+
+        CHECK(optimisationProblem.getNumberOfEvaluations() == 0);
+        CHECK(optimisationProblem.getNumberOfDistinctEvaluations() == 0);
+        CHECK(optimisationProblem.getCachedSamples().size() == 0);
       }
 
 #if defined(SUPPORT_MPI)
-      THEN("The upper bounds are synchronised over MPI") {
-        optimisationProblem.setUpperBounds(upperBounds);
-        IS_EQUAL(optimisationProblem.getUpperBounds(), SYNCHRONISED(upperBounds));
+      THEN("The parameter permutation is synchronised over MPI") {
+        optimisationProblem.setParameterPermutation(parameterPermutation);
+        IS_EQUAL(optimisationProblem.getParameterPermutation(), SYNCHRONISED(parameterPermutation));
       }
 #endif
     }
 
-    WHEN("The upper bounds are greater than the lower bounds") {
-      const arma::uword numberOfDimensions = SYNCHRONISED(getDiscreteRandomNumber());
-      CAPTURE(numberOfDimensions);
-
-      mant::OptimisationProblem optimisationProblem(numberOfDimensions);
-
-      const arma::Col<double>& lowerBounds = getContinuousRandomNumbers(numberOfDimensions);
-      CAPTURE(lowerBounds);
-
-      optimisationProblem.setLowerBounds(lowerBounds);
-
-      const arma::Col<double>& upperBounds = lowerBounds - arma::ones<arma::Col<double>>(numberOfDimensions);
-      CAPTURE(upperBounds);
+    WHEN("The parameter permutation has less then [numberOfDimensions] elements") {
+      const arma::uword numberOfDimensions = SYNCHRONISED(1 + discreteRandomNumber());
+      CAPTURE(numberOfDimensions);
+
+      mant::OptimisationProblem optimisationProblem(numberOfDimensions);
+
+      const arma::Col<arma::uword>& parameterPermutation = mant::randomPermutationVector(numberOfDimensions - 1);
+      CAPTURE(parameterPermutation);
+
+      THEN("Throw a std::logic_error") {
+        CHECK_THROWS_AS(optimisationProblem.setParameterPermutation(parameterPermutation), std::logic_error);
+      }
+    }
+
+    WHEN("The parameter permutation has more then [numberOfDimensions] elements") {
+      const arma::uword numberOfDimensions = SYNCHRONISED(discreteRandomNumber());
+      CAPTURE(numberOfDimensions);
+
+      mant::OptimisationProblem optimisationProblem(numberOfDimensions);
+
+      const arma::Col<arma::uword>& parameterPermutation = mant::randomPermutationVector(numberOfDimensions + discreteRandomNumber());
+      CAPTURE(parameterPermutation);
+
+      THEN("Throw a std::logic_error") {
+        CHECK_THROWS_AS(optimisationProblem.setParameterPermutation(parameterPermutation), std::logic_error);
+      }
+    }
+
+    WHEN("The parameter permutation has at least one element not in [0, [numberOfElements] - 1]") {
+      const arma::uword numberOfDimensions = SYNCHRONISED(discreteRandomNumber());
+      CAPTURE(numberOfDimensions);
+
+      mant::OptimisationProblem optimisationProblem(numberOfDimensions);
+
+      arma::Col<arma::uword> parameterPermutation = mant::randomPermutationVector(numberOfDimensions);
+      parameterPermutation(0) = numberOfDimensions;
+      CAPTURE(parameterPermutation);
+
+      THEN("Throw a std::logic_error") {
+        CHECK_THROWS_AS(optimisationProblem.setParameterPermutation(parameterPermutation), std::logic_error);
+      }
+    }
+
+    WHEN("The parameter permutation has non-unique elements") {
+      const arma::uword numberOfDimensions = SYNCHRONISED(1 + discreteRandomNumber());
+      CAPTURE(numberOfDimensions);
+
+      mant::OptimisationProblem optimisationProblem(numberOfDimensions);
+
+      arma::Col<arma::uword> parameterPermutation = mant::randomPermutationVector(numberOfDimensions);
+      parameterPermutation(0) = parameterPermutation(1);
+      CAPTURE(parameterPermutation);
+
+      THEN("Throw a std::logic_error") {
+        CHECK_THROWS_AS(optimisationProblem.setParameterPermutation(parameterPermutation), std::logic_error);
+      }
+    }
+  }
+}
+
+SCENARIO("OptimisationProblem.getParameterPermutation", "[OptimisationProblem][OptimisationProblem.getParameterPermutation]") {
+  const arma::uword numberOfDimensions = SYNCHRONISED(discreteRandomNumber());
+  CAPTURE(numberOfDimensions);
+
+  mant::OptimisationProblem optimisationProblem(numberOfDimensions);
+
+  WHEN("The default parameter permutation is unchanged") {
+    THEN("Return [0, ..., [numberOfDimensions] - 1]") {
+      IS_EQUAL(optimisationProblem.getParameterPermutation(), mant::range(0, numberOfDimensions - 1));
+    }
+  }
+
+  WHEN("The default parameter permutation was changed") {
+    const arma::Col<arma::uword>& parameterPermutation = mant::randomPermutationVector(numberOfDimensions);
+    CAPTURE(parameterPermutation);
+
+    optimisationProblem.setParameterPermutation(parameterPermutation);
+
+    THEN("Return the updated parameter permutation") {
+      IS_EQUAL(optimisationProblem.getParameterPermutation(), SYNCHRONISED(parameterPermutation));
+    }
+  }
+}
+
+SCENARIO("OptimisationProblem.setParameterScaling", "[OptimisationProblem][OptimisationProblem.setParameterScaling]") {
+  GIVEN("A parameter scaling") {
+    WHEN("The parameter scaling is finite and has exactly [numberOfDimensions] elements") {
+      const arma::uword numberOfDimensions = SYNCHRONISED(discreteRandomNumber());
+      CAPTURE(numberOfDimensions);
+
+      mant::OptimisationProblem optimisationProblem(numberOfDimensions);
+
+      const arma::Col<double>& parameterScaling = continuousRandomNumbers(numberOfDimensions);
+      CAPTURE(parameterScaling);
 
       THEN("Throw no exception") {
-        CHECK_NOTHROW(optimisationProblem.setUpperBounds(upperBounds));
-      }
-    }
-
-    WHEN("The upper bounds have less then [numberOfDimensions] elements") {
-      const arma::uword numberOfDimensions = SYNCHRONISED(1 + getDiscreteRandomNumber());
-      CAPTURE(numberOfDimensions);
-
-      mant::OptimisationProblem optimisationProblem(numberOfDimensions);
-
-      const arma::Col<double>& upperBounds = getContinuousRandomNumbers(numberOfDimensions - 1);
-      CAPTURE(upperBounds);
-
-      THEN("Throw a std::logic_error") {
-        CHECK_THROWS_AS(optimisationProblem.setUpperBounds(upperBounds), std::logic_error);
-      }
-    }
-
-    WHEN("The upper bounds have more then [numberOfDimensions] elements") {
-      const arma::uword numberOfDimensions = SYNCHRONISED(getDiscreteRandomNumber());
-=======
-    WHEN("The upper bounds have more then [numberOfDimensions] elements") {
-      const arma::uword numberOfDimensions = SYNCHRONISED(discreteRandomNumber());
->>>>>>> 75a2adde
-      CAPTURE(numberOfDimensions);
-
-      mant::OptimisationProblem optimisationProblem(numberOfDimensions);
-
-<<<<<<< HEAD
-      const arma::Col<double>& upperBounds = getContinuousRandomNumbers(numberOfDimensions + getDiscreteRandomNumber());
-=======
-      const arma::Col<double>& upperBounds = continuousRandomNumbers(numberOfDimensions + discreteRandomNumber());
->>>>>>> 75a2adde
-      CAPTURE(upperBounds);
-
-      THEN("Throw a std::logic_error") {
-        CHECK_THROWS_AS(optimisationProblem.setUpperBounds(upperBounds), std::logic_error);
-      }
-    }
-<<<<<<< HEAD
-
-    WHEN("At least one upper bound is infinite") {
-      const arma::uword numberOfDimensions = SYNCHRONISED(getDiscreteRandomNumber());
-      CAPTURE(numberOfDimensions);
-
-      mant::OptimisationProblem optimisationProblem(numberOfDimensions);
-
-      arma::Col<double> upperBounds = getContinuousRandomNumbers(numberOfDimensions);
-=======
-
-    WHEN("At least one upper bound is infinite") {
-      const arma::uword numberOfDimensions = SYNCHRONISED(discreteRandomNumber());
-      CAPTURE(numberOfDimensions);
-
-      mant::OptimisationProblem optimisationProblem(numberOfDimensions);
-
-      arma::Col<double> upperBounds = continuousRandomNumbers(numberOfDimensions);
->>>>>>> 75a2adde
-      upperBounds(0) = arma::datum::inf;
-      CAPTURE(upperBounds);
-
-      THEN("Throw a std::logic_error") {
-        CHECK_THROWS_AS(optimisationProblem.setUpperBounds(upperBounds), std::logic_error);
-      }
-    }
-  }
-}
-<<<<<<< HEAD
-
-SCENARIO("OptimisationProblem.getUpperBounds", "[OptimisationProblem][OptimisationProblem.getUpperBounds]") {
-  const arma::uword numberOfDimensions = SYNCHRONISED(getDiscreteRandomNumber());
-  CAPTURE(numberOfDimensions);
-
-  mant::OptimisationProblem optimisationProblem(numberOfDimensions);
-
-=======
-
-SCENARIO("OptimisationProblem.getUpperBounds", "[OptimisationProblem][OptimisationProblem.getUpperBounds]") {
-  const arma::uword numberOfDimensions = SYNCHRONISED(discreteRandomNumber());
-  CAPTURE(numberOfDimensions);
-
-  mant::OptimisationProblem optimisationProblem(numberOfDimensions);
-
->>>>>>> 75a2adde
-  GIVEN("Default upper bounds") {
-    THEN("Return the default upper bounds (10, ..., 10)^n") {
-      IS_EQUAL(optimisationProblem.getUpperBounds(), arma::zeros<arma::Col<double>>(numberOfDimensions) + 10);
-    }
-  }
-
-  GIVEN("An updated upper bounds") {
-<<<<<<< HEAD
-    const arma::Col<double>& upperBounds = getContinuousRandomNumbers(numberOfDimensions);
-=======
-    const arma::Col<double>& upperBounds = continuousRandomNumbers(numberOfDimensions);
->>>>>>> 75a2adde
-    CAPTURE(upperBounds);
-
-    optimisationProblem.setUpperBounds(upperBounds);
-
-    THEN("Return the updated upper bounds") {
-      IS_EQUAL(optimisationProblem.getUpperBounds(), SYNCHRONISED(upperBounds));
-    }
-  }
-}
-
-SCENARIO("OptimisationProblem.setParameterPermutation", "[OptimisationProblem][OptimisationProblem.setParameterPermutation]") {
-  GIVEN("A parameter permutation") {
-    WHEN("The parameter permutation has [numberOfDimensions] unique elements, all within [0, [numberOfDimensions] - 1]") {
-<<<<<<< HEAD
-      const arma::uword numberOfDimensions = SYNCHRONISED(getDiscreteRandomNumber());
-=======
-      const arma::uword numberOfDimensions = SYNCHRONISED(discreteRandomNumber());
->>>>>>> 75a2adde
-      CAPTURE(numberOfDimensions);
-
-      mant::OptimisationProblem optimisationProblem(numberOfDimensions);
-
-      const arma::Col<arma::uword> parameterPermutation = mant::randomPermutationVector(numberOfDimensions);
-      CAPTURE(parameterPermutation);
-
-      THEN("Throw no exception") {
-        CHECK_NOTHROW(optimisationProblem.setParameterPermutation(parameterPermutation));
-<<<<<<< HEAD
+        CHECK_NOTHROW(optimisationProblem.setParameterScaling(parameterScaling));
       }
 
       THEN("Reset the counters (number of (distinct) evaluations) and cache") {
-        const arma::Col<double>& parameter = getContinuousRandomNumbers(numberOfDimensions);
+        const arma::Col<double>& parameter = continuousRandomNumbers(numberOfDimensions);
         CAPTURE(parameter);
 
         optimisationProblem.setObjectiveFunction(
@@ -1156,12 +844,103 @@
         optimisationProblem.getObjectiveValue(parameter);
         ::mant::isCachingSamples = false;
 
-        optimisationProblem.setParameterPermutation(parameterPermutation);
+        optimisationProblem.setParameterScaling(parameterScaling);
 
         CHECK(optimisationProblem.getNumberOfEvaluations() == 0);
         CHECK(optimisationProblem.getNumberOfDistinctEvaluations() == 0);
         CHECK(optimisationProblem.getCachedSamples().size() == 0);
-=======
+      }
+
+#if defined(SUPPORT_MPI)
+      THEN("The parameter scaling is synchronised over MPI") {
+        optimisationProblem.setParameterScaling(parameterScaling);
+        IS_EQUAL(optimisationProblem.getParameterScaling(), SYNCHRONISED(parameterScaling));
+      }
+#endif
+    }
+
+    WHEN("The parameter scaling has less then [numberOfDimensions] elements") {
+      const arma::uword numberOfDimensions = SYNCHRONISED(1 + discreteRandomNumber());
+      CAPTURE(numberOfDimensions);
+
+      mant::OptimisationProblem optimisationProblem(numberOfDimensions);
+
+      const arma::Col<double>& parameterScaling = continuousRandomNumbers(numberOfDimensions - 1);
+      CAPTURE(parameterScaling);
+
+      THEN("Throw a std::logic_error") {
+        CHECK_THROWS_AS(optimisationProblem.setParameterScaling(parameterScaling), std::logic_error);
+      }
+    }
+
+    WHEN("The parameter scaling has more then [numberOfDimensions] elements") {
+      const arma::uword numberOfDimensions = SYNCHRONISED(discreteRandomNumber());
+      CAPTURE(numberOfDimensions);
+
+      mant::OptimisationProblem optimisationProblem(numberOfDimensions);
+
+      const arma::Col<double>& parameterScaling = continuousRandomNumbers(numberOfDimensions + discreteRandomNumber());
+      CAPTURE(parameterScaling);
+
+      THEN("Throw a std::logic_error") {
+        CHECK_THROWS_AS(optimisationProblem.setParameterScaling(parameterScaling), std::logic_error);
+      }
+    }
+
+    WHEN("At least one element in the parameter scaling is infinite") {
+      const arma::uword numberOfDimensions = SYNCHRONISED(discreteRandomNumber());
+      CAPTURE(numberOfDimensions);
+
+      mant::OptimisationProblem optimisationProblem(numberOfDimensions);
+
+      arma::Col<double> parameterScaling = continuousRandomNumbers(numberOfDimensions);
+      parameterScaling(0) = arma::datum::inf;
+      CAPTURE(parameterScaling);
+
+      THEN("Throw a std::logic_error") {
+        CHECK_THROWS_AS(optimisationProblem.setParameterScaling(parameterScaling), std::logic_error);
+      }
+    }
+  }
+}
+
+SCENARIO("OptimisationProblem.getParameterScaling", "[OptimisationProblem][OptimisationProblem.getParameterScaling]") {
+  const arma::uword numberOfDimensions = SYNCHRONISED(discreteRandomNumber());
+  CAPTURE(numberOfDimensions);
+
+  mant::OptimisationProblem optimisationProblem(numberOfDimensions);
+
+  WHEN("The default parameter scaling is unchanged") {
+    THEN("Return a vector of ones") {
+      IS_EQUAL(optimisationProblem.getParameterScaling(), arma::ones<arma::Col<double>>(numberOfDimensions));
+    }
+  }
+
+  WHEN("The default parameter scaling was changed") {
+    const arma::Col<double>& parameterScaling = continuousRandomNumbers(numberOfDimensions);
+    CAPTURE(parameterScaling);
+
+    optimisationProblem.setParameterScaling(parameterScaling);
+
+    THEN("Return the updated parameter permutation") {
+      IS_EQUAL(optimisationProblem.getParameterScaling(), SYNCHRONISED(parameterScaling));
+    }
+  }
+}
+
+SCENARIO("OptimisationProblem.setParameterTranslation", "[OptimisationProblem][OptimisationProblem.setParameterTranslation]") {
+  GIVEN("A parameter translation") {
+    WHEN("The parameter translation is finite and has exactly [numberOfDimensions] elements") {
+      const arma::uword numberOfDimensions = SYNCHRONISED(discreteRandomNumber());
+      CAPTURE(numberOfDimensions);
+
+      mant::OptimisationProblem optimisationProblem(numberOfDimensions);
+
+      const arma::Col<double>& parameterTranslation = continuousRandomNumbers(numberOfDimensions);
+      CAPTURE(parameterTranslation);
+
+      THEN("Throw no exception") {
+        CHECK_NOTHROW(optimisationProblem.setParameterTranslation(parameterTranslation));
       }
 
       THEN("Reset the counters (number of (distinct) evaluations) and cache") {
@@ -1178,7 +957,7 @@
         optimisationProblem.getObjectiveValue(parameter);
         ::mant::isCachingSamples = false;
 
-        optimisationProblem.setParameterPermutation(parameterPermutation);
+        optimisationProblem.setParameterTranslation(parameterTranslation);
 
         CHECK(optimisationProblem.getNumberOfEvaluations() == 0);
         CHECK(optimisationProblem.getNumberOfDistinctEvaluations() == 0);
@@ -1186,172 +965,99 @@
       }
 
 #if defined(SUPPORT_MPI)
-      THEN("The parameter permutation is synchronised over MPI") {
-        optimisationProblem.setParameterPermutation(parameterPermutation);
-        IS_EQUAL(optimisationProblem.getParameterPermutation(), SYNCHRONISED(parameterPermutation));
->>>>>>> 75a2adde
+      THEN("The parameter translation is synchronised over MPI") {
+        optimisationProblem.setParameterTranslation(parameterTranslation);
+        IS_EQUAL(optimisationProblem.getParameterTranslation(), SYNCHRONISED(parameterTranslation));
       }
 #endif
     }
 
-<<<<<<< HEAD
-#if defined(SUPPORT_MPI)
-      THEN("The parameter permutation is synchronised over MPI") {
-        optimisationProblem.setParameterPermutation(parameterPermutation);
-        IS_EQUAL(optimisationProblem.getParameterPermutation(), SYNCHRONISED(parameterPermutation));
-      }
-#endif
-    }
-
-    WHEN("The parameter permutation has less then [numberOfDimensions] elements") {
-      const arma::uword numberOfDimensions = SYNCHRONISED(1 + getDiscreteRandomNumber());
-=======
-    WHEN("The parameter permutation has less then [numberOfDimensions] elements") {
+    WHEN("The parameter translation has less then [numberOfDimensions] elements") {
       const arma::uword numberOfDimensions = SYNCHRONISED(1 + discreteRandomNumber());
->>>>>>> 75a2adde
-      CAPTURE(numberOfDimensions);
-
-      mant::OptimisationProblem optimisationProblem(numberOfDimensions);
-
-      const arma::Col<arma::uword>& parameterPermutation = mant::randomPermutationVector(numberOfDimensions - 1);
-      CAPTURE(parameterPermutation);
-
-      THEN("Throw a std::logic_error") {
-        CHECK_THROWS_AS(optimisationProblem.setParameterPermutation(parameterPermutation), std::logic_error);
-      }
-    }
-
-    WHEN("The parameter permutation has more then [numberOfDimensions] elements") {
-<<<<<<< HEAD
-      const arma::uword numberOfDimensions = SYNCHRONISED(getDiscreteRandomNumber());
-=======
-      const arma::uword numberOfDimensions = SYNCHRONISED(discreteRandomNumber());
->>>>>>> 75a2adde
-      CAPTURE(numberOfDimensions);
-
-      mant::OptimisationProblem optimisationProblem(numberOfDimensions);
-
-<<<<<<< HEAD
-      const arma::Col<arma::uword>& parameterPermutation = mant::randomPermutationVector(numberOfDimensions + getDiscreteRandomNumber());
-=======
-      const arma::Col<arma::uword>& parameterPermutation = mant::randomPermutationVector(numberOfDimensions + discreteRandomNumber());
->>>>>>> 75a2adde
-      CAPTURE(parameterPermutation);
-
-      THEN("Throw a std::logic_error") {
-        CHECK_THROWS_AS(optimisationProblem.setParameterPermutation(parameterPermutation), std::logic_error);
-      }
-    }
-<<<<<<< HEAD
-
-    WHEN("The parameter permutation has at least one element not in [0, [numberOfElements] - 1]") {
-      const arma::uword numberOfDimensions = SYNCHRONISED(getDiscreteRandomNumber());
-      CAPTURE(numberOfDimensions);
-
-=======
-
-    WHEN("The parameter permutation has at least one element not in [0, [numberOfElements] - 1]") {
-      const arma::uword numberOfDimensions = SYNCHRONISED(discreteRandomNumber());
-      CAPTURE(numberOfDimensions);
-
->>>>>>> 75a2adde
-      mant::OptimisationProblem optimisationProblem(numberOfDimensions);
-
-      arma::Col<arma::uword> parameterPermutation = mant::randomPermutationVector(numberOfDimensions);
-      parameterPermutation(0) = numberOfDimensions;
-      CAPTURE(parameterPermutation);
-
-      THEN("Throw a std::logic_error") {
-        CHECK_THROWS_AS(optimisationProblem.setParameterPermutation(parameterPermutation), std::logic_error);
-      }
-    }
-
-    WHEN("The parameter permutation has non-unique elements") {
-<<<<<<< HEAD
-      const arma::uword numberOfDimensions = SYNCHRONISED(1 + getDiscreteRandomNumber());
-      CAPTURE(numberOfDimensions);
-
-      mant::OptimisationProblem optimisationProblem(numberOfDimensions);
-
-      arma::Col<arma::uword> parameterPermutation = mant::randomPermutationVector(numberOfDimensions);
-      parameterPermutation(0) = parameterPermutation(1);
-      CAPTURE(parameterPermutation);
-
-=======
-      const arma::uword numberOfDimensions = SYNCHRONISED(1 + discreteRandomNumber());
-      CAPTURE(numberOfDimensions);
-
-      mant::OptimisationProblem optimisationProblem(numberOfDimensions);
-
-      arma::Col<arma::uword> parameterPermutation = mant::randomPermutationVector(numberOfDimensions);
-      parameterPermutation(0) = parameterPermutation(1);
-      CAPTURE(parameterPermutation);
-
->>>>>>> 75a2adde
-      THEN("Throw a std::logic_error") {
-        CHECK_THROWS_AS(optimisationProblem.setParameterPermutation(parameterPermutation), std::logic_error);
-      }
-    }
-  }
-}
-
-SCENARIO("OptimisationProblem.getParameterPermutation", "[OptimisationProblem][OptimisationProblem.getParameterPermutation]") {
-<<<<<<< HEAD
-  const arma::uword numberOfDimensions = SYNCHRONISED(getDiscreteRandomNumber());
-=======
-  const arma::uword numberOfDimensions = SYNCHRONISED(discreteRandomNumber());
->>>>>>> 75a2adde
-  CAPTURE(numberOfDimensions);
-
-  mant::OptimisationProblem optimisationProblem(numberOfDimensions);
-
-  WHEN("The default parameter permutation is unchanged") {
-    THEN("Return [0, ..., [numberOfDimensions] - 1]") {
-      IS_EQUAL(optimisationProblem.getParameterPermutation(), mant::range(0, numberOfDimensions - 1));
-    }
-  }
-
-  WHEN("The default parameter permutation was changed") {
-    const arma::Col<arma::uword>& parameterPermutation = mant::randomPermutationVector(numberOfDimensions);
-    CAPTURE(parameterPermutation);
-
-    optimisationProblem.setParameterPermutation(parameterPermutation);
-
-    THEN("Return the updated parameter permutation") {
-      IS_EQUAL(optimisationProblem.getParameterPermutation(), SYNCHRONISED(parameterPermutation));
-    }
-  }
-}
-
-SCENARIO("OptimisationProblem.setParameterScaling", "[OptimisationProblem][OptimisationProblem.setParameterScaling]") {
-  GIVEN("A parameter scaling") {
-    WHEN("The parameter scaling is finite and has exactly [numberOfDimensions] elements") {
-<<<<<<< HEAD
-      const arma::uword numberOfDimensions = SYNCHRONISED(getDiscreteRandomNumber());
-=======
-      const arma::uword numberOfDimensions = SYNCHRONISED(discreteRandomNumber());
->>>>>>> 75a2adde
-      CAPTURE(numberOfDimensions);
-
-      mant::OptimisationProblem optimisationProblem(numberOfDimensions);
-
-<<<<<<< HEAD
-      const arma::Col<double>& parameterScaling = getContinuousRandomNumbers(numberOfDimensions);
-=======
-      const arma::Col<double>& parameterScaling = continuousRandomNumbers(numberOfDimensions);
->>>>>>> 75a2adde
-      CAPTURE(parameterScaling);
+      CAPTURE(numberOfDimensions);
+
+      mant::OptimisationProblem optimisationProblem(numberOfDimensions);
+
+      const arma::Col<double>& parameterTranslation = continuousRandomNumbers(numberOfDimensions - 1);
+      CAPTURE(parameterTranslation);
+
+      THEN("Throw a std::logic_error") {
+        CHECK_THROWS_AS(optimisationProblem.setParameterTranslation(parameterTranslation), std::logic_error);
+      }
+    }
+
+    WHEN("The parameter translation has more then [numberOfDimensions] elements") {
+      const arma::uword numberOfDimensions = SYNCHRONISED(discreteRandomNumber());
+      CAPTURE(numberOfDimensions);
+
+      mant::OptimisationProblem optimisationProblem(numberOfDimensions);
+
+      const arma::Col<double>& parameterTranslation = continuousRandomNumbers(numberOfDimensions + discreteRandomNumber());
+      CAPTURE(parameterTranslation);
+
+      THEN("Throw a std::logic_error") {
+        CHECK_THROWS_AS(optimisationProblem.setParameterTranslation(parameterTranslation), std::logic_error);
+      }
+    }
+
+    WHEN("At least one element in the parameter translation is infinite") {
+      const arma::uword numberOfDimensions = SYNCHRONISED(discreteRandomNumber());
+      CAPTURE(numberOfDimensions);
+
+      mant::OptimisationProblem optimisationProblem(numberOfDimensions);
+
+      arma::Col<double> parameterTranslation = continuousRandomNumbers(numberOfDimensions + discreteRandomNumber());
+      parameterTranslation(0) = arma::datum::inf;
+      CAPTURE(parameterTranslation);
+
+      THEN("Throw a std::logic_error") {
+        CHECK_THROWS_AS(optimisationProblem.setParameterTranslation(parameterTranslation), std::logic_error);
+      }
+    }
+  }
+}
+
+SCENARIO("OptimisationProblem.getParameterTranslation", "[OptimisationProblem][OptimisationProblem.getParameterTranslation]") {
+  const arma::uword numberOfDimensions = SYNCHRONISED(discreteRandomNumber());
+  CAPTURE(numberOfDimensions);
+
+  mant::OptimisationProblem optimisationProblem(numberOfDimensions);
+
+  WHEN("The default parameter translation is unchanged") {
+    THEN("Return a vector of zeros") {
+      IS_EQUAL(optimisationProblem.getParameterTranslation(), arma::zeros<arma::Col<double>>(numberOfDimensions));
+    }
+  }
+
+  WHEN("The default parameter translation was changed") {
+    const arma::Col<double>& parameterTranslation = continuousRandomNumbers(numberOfDimensions);
+    CAPTURE(parameterTranslation);
+
+    optimisationProblem.setParameterTranslation(parameterTranslation);
+
+    THEN("Return the updated parameter translation") {
+      IS_EQUAL(optimisationProblem.getParameterTranslation(), SYNCHRONISED(parameterTranslation));
+    }
+  }
+}
+
+SCENARIO("OptimisationProblem.setParameterRotation", "[OptimisationProblem][OptimisationProblem.setParameterRotation]") {
+  GIVEN("A parameter rotation") {
+    WHEN("The parameter rotation is orthogonal") {
+      const arma::uword numberOfDimensions = SYNCHRONISED(discreteRandomNumber());
+      CAPTURE(numberOfDimensions);
+
+      mant::OptimisationProblem optimisationProblem(numberOfDimensions);
+
+      const arma::Mat<double>& parameterRotation = mant::randomRotationMatrix(numberOfDimensions);
+      CAPTURE(parameterRotation);
 
       THEN("Throw no exception") {
-        CHECK_NOTHROW(optimisationProblem.setParameterScaling(parameterScaling));
+        CHECK_NOTHROW(optimisationProblem.setParameterRotation(parameterRotation));
       }
 
       THEN("Reset the counters (number of (distinct) evaluations) and cache") {
-<<<<<<< HEAD
-        const arma::Col<double>& parameter = getContinuousRandomNumbers(numberOfDimensions);
-=======
         const arma::Col<double>& parameter = continuousRandomNumbers(numberOfDimensions);
->>>>>>> 75a2adde
         CAPTURE(parameter);
 
         optimisationProblem.setObjectiveFunction(
@@ -1364,7 +1070,7 @@
         optimisationProblem.getObjectiveValue(parameter);
         ::mant::isCachingSamples = false;
 
-        optimisationProblem.setParameterScaling(parameterScaling);
+        optimisationProblem.setParameterRotation(parameterRotation);
 
         CHECK(optimisationProblem.getNumberOfEvaluations() == 0);
         CHECK(optimisationProblem.getNumberOfDistinctEvaluations() == 0);
@@ -1372,166 +1078,114 @@
       }
 
 #if defined(SUPPORT_MPI)
-      THEN("The parameter scaling is synchronised over MPI") {
-        optimisationProblem.setParameterScaling(parameterScaling);
-        IS_EQUAL(optimisationProblem.getParameterScaling(), SYNCHRONISED(parameterScaling));
+      THEN("The parameter rotation is synchronised over MPI") {
+        optimisationProblem.setParameterRotation(parameterRotation);
+        IS_EQUAL(optimisationProblem.getParameterRotation(), SYNCHRONISED(parameterRotation));
       }
 #endif
     }
 
-    WHEN("The parameter scaling has less then [numberOfDimensions] elements") {
-<<<<<<< HEAD
-      const arma::uword numberOfDimensions = SYNCHRONISED(1 + getDiscreteRandomNumber());
-      CAPTURE(numberOfDimensions);
-
-      mant::OptimisationProblem optimisationProblem(numberOfDimensions);
-
-      const arma::Col<double>& parameterScaling = getContinuousRandomNumbers(numberOfDimensions - 1);
-=======
+    WHEN("The parameter rotation has less than [numberOfDimensions] rows or columns") {
       const arma::uword numberOfDimensions = SYNCHRONISED(1 + discreteRandomNumber());
       CAPTURE(numberOfDimensions);
 
       mant::OptimisationProblem optimisationProblem(numberOfDimensions);
 
-      const arma::Col<double>& parameterScaling = continuousRandomNumbers(numberOfDimensions - 1);
->>>>>>> 75a2adde
-      CAPTURE(parameterScaling);
-
-      THEN("Throw a std::logic_error") {
-        CHECK_THROWS_AS(optimisationProblem.setParameterScaling(parameterScaling), std::logic_error);
-      }
-    }
-
-    WHEN("The parameter scaling has more then [numberOfDimensions] elements") {
-<<<<<<< HEAD
-      const arma::uword numberOfDimensions = SYNCHRONISED(getDiscreteRandomNumber());
-=======
-      const arma::uword numberOfDimensions = SYNCHRONISED(discreteRandomNumber());
->>>>>>> 75a2adde
-      CAPTURE(numberOfDimensions);
-
-      mant::OptimisationProblem optimisationProblem(numberOfDimensions);
-
-<<<<<<< HEAD
-      const arma::Col<double>& parameterScaling = getContinuousRandomNumbers(numberOfDimensions + getDiscreteRandomNumber());
-=======
-      const arma::Col<double>& parameterScaling = continuousRandomNumbers(numberOfDimensions + discreteRandomNumber());
->>>>>>> 75a2adde
-      CAPTURE(parameterScaling);
-
-      THEN("Throw a std::logic_error") {
-        CHECK_THROWS_AS(optimisationProblem.setParameterScaling(parameterScaling), std::logic_error);
-      }
-    }
-
-    WHEN("At least one element in the parameter scaling is infinite") {
-<<<<<<< HEAD
-      const arma::uword numberOfDimensions = SYNCHRONISED(getDiscreteRandomNumber());
-      CAPTURE(numberOfDimensions);
-
-      mant::OptimisationProblem optimisationProblem(numberOfDimensions);
-
-      arma::Col<double> parameterScaling = getContinuousRandomNumbers(numberOfDimensions);
-=======
-      const arma::uword numberOfDimensions = SYNCHRONISED(discreteRandomNumber());
-      CAPTURE(numberOfDimensions);
-
-      mant::OptimisationProblem optimisationProblem(numberOfDimensions);
-
-      arma::Col<double> parameterScaling = continuousRandomNumbers(numberOfDimensions);
->>>>>>> 75a2adde
-      parameterScaling(0) = arma::datum::inf;
-      CAPTURE(parameterScaling);
-
-      THEN("Throw a std::logic_error") {
-        CHECK_THROWS_AS(optimisationProblem.setParameterScaling(parameterScaling), std::logic_error);
-      }
-    }
-  }
-}
-<<<<<<< HEAD
-
-SCENARIO("OptimisationProblem.getParameterScaling", "[OptimisationProblem][OptimisationProblem.getParameterScaling]") {
-  const arma::uword numberOfDimensions = SYNCHRONISED(getDiscreteRandomNumber());
-  CAPTURE(numberOfDimensions);
-
-  mant::OptimisationProblem optimisationProblem(numberOfDimensions);
-
-  WHEN("The default parameter scaling is unchanged") {
-    THEN("Return a vector of ones") {
-      IS_EQUAL(optimisationProblem.getParameterScaling(), arma::ones<arma::Col<double>>(numberOfDimensions));
-    }
-  }
-
-  WHEN("The default parameter scaling was changed") {
-    const arma::Col<double>& parameterScaling = getContinuousRandomNumbers(numberOfDimensions);
-    CAPTURE(parameterScaling);
-
-    optimisationProblem.setParameterScaling(parameterScaling);
-
-    THEN("Return the updated parameter permutation") {
-      IS_EQUAL(optimisationProblem.getParameterScaling(), SYNCHRONISED(parameterScaling));
-    }
-  }
-=======
-
-SCENARIO("OptimisationProblem.getParameterScaling", "[OptimisationProblem][OptimisationProblem.getParameterScaling]") {
-  const arma::uword numberOfDimensions = SYNCHRONISED(discreteRandomNumber());
-  CAPTURE(numberOfDimensions);
-
-  mant::OptimisationProblem optimisationProblem(numberOfDimensions);
-
-  WHEN("The default parameter scaling is unchanged") {
-    THEN("Return a vector of ones") {
-      IS_EQUAL(optimisationProblem.getParameterScaling(), arma::ones<arma::Col<double>>(numberOfDimensions));
-    }
-  }
-
-  WHEN("The default parameter scaling was changed") {
-    const arma::Col<double>& parameterScaling = continuousRandomNumbers(numberOfDimensions);
-    CAPTURE(parameterScaling);
-
-    optimisationProblem.setParameterScaling(parameterScaling);
-
-    THEN("Return the updated parameter permutation") {
-      IS_EQUAL(optimisationProblem.getParameterScaling(), SYNCHRONISED(parameterScaling));
-    }
-  }
->>>>>>> 75a2adde
-}
-
-SCENARIO("OptimisationProblem.setParameterTranslation", "[OptimisationProblem][OptimisationProblem.setParameterTranslation]") {
-  GIVEN("A parameter translation") {
-    WHEN("The parameter translation is finite and has exactly [numberOfDimensions] elements") {
-<<<<<<< HEAD
-      const arma::uword numberOfDimensions = SYNCHRONISED(getDiscreteRandomNumber());
-      CAPTURE(numberOfDimensions);
-
-      mant::OptimisationProblem optimisationProblem(numberOfDimensions);
-
-      const arma::Col<double>& parameterTranslation = getContinuousRandomNumbers(numberOfDimensions);
-      CAPTURE(parameterTranslation);
-
-=======
-      const arma::uword numberOfDimensions = SYNCHRONISED(discreteRandomNumber());
-      CAPTURE(numberOfDimensions);
-
-      mant::OptimisationProblem optimisationProblem(numberOfDimensions);
-
-      const arma::Col<double>& parameterTranslation = continuousRandomNumbers(numberOfDimensions);
-      CAPTURE(parameterTranslation);
-
->>>>>>> 75a2adde
+      const arma::Mat<double>& parameterRotation = mant::randomRotationMatrix(numberOfDimensions - 1);
+      CAPTURE(parameterRotation);
+
+      THEN("Throw a std::logic_error") {
+        CHECK_THROWS_AS(optimisationProblem.setParameterRotation(parameterRotation), std::logic_error);
+      }
+    }
+
+    WHEN("The parameter rotation has more than [numberOfDimensions] rows or columns") {
+      const arma::uword numberOfDimensions = SYNCHRONISED(discreteRandomNumber());
+      CAPTURE(numberOfDimensions);
+
+      mant::OptimisationProblem optimisationProblem(numberOfDimensions);
+
+      const arma::Mat<double>& parameterRotation = mant::randomRotationMatrix(numberOfDimensions + discreteRandomNumber());
+      CAPTURE(parameterRotation);
+
+      THEN("Throw a std::logic_error") {
+        CHECK_THROWS_AS(optimisationProblem.setParameterRotation(parameterRotation), std::logic_error);
+      }
+    }
+
+    WHEN("The parameter rotation is not square") {
+      const arma::uword numberOfDimensions = SYNCHRONISED(discreteRandomNumber());
+      CAPTURE(numberOfDimensions);
+
+      mant::OptimisationProblem optimisationProblem(numberOfDimensions);
+
+      const arma::Mat<double>& parameterRotation = continuousRandomNumbers(numberOfDimensions, 1 + numberOfDimensions);
+      CAPTURE(parameterRotation);
+
+      THEN("Throw a std::logic_error") {
+        CHECK_THROWS_AS(optimisationProblem.setParameterRotation(parameterRotation), std::logic_error);
+      }
+    }
+
+    WHEN("The parameter rotation's inverse is not equal to its transpose") {
+      const arma::uword numberOfDimensions = SYNCHRONISED(1 + discreteRandomNumber());
+      CAPTURE(numberOfDimensions);
+
+      mant::OptimisationProblem optimisationProblem(numberOfDimensions);
+
+      arma::Mat<double> parameterRotation = mant::randomRotationMatrix(numberOfDimensions);
+      // Increasing an element of an orthonormal rotation matrix by 1 should result in an inequality transpose and inverse.
+      parameterRotation(0, 0)++;
+      CAPTURE(parameterRotation);
+
+      THEN("Throw a std::logic_error") {
+        CHECK_THROWS_AS(optimisationProblem.setParameterRotation(parameterRotation), std::logic_error);
+      }
+    }
+  }
+}
+
+SCENARIO("OptimisationProblem.getParameterRotation", "[OptimisationProblem][OptimisationProblem.getParameterRotation]") {
+  const arma::uword numberOfDimensions = SYNCHRONISED(discreteRandomNumber());
+  CAPTURE(numberOfDimensions);
+
+  mant::OptimisationProblem optimisationProblem(numberOfDimensions);
+
+  WHEN("The default parameter rotation is unchanged") {
+    THEN("Return an identity matrix") {
+      IS_EQUAL(optimisationProblem.getParameterRotation(), arma::eye<arma::Mat<double>>(numberOfDimensions, numberOfDimensions));
+    }
+  }
+
+  WHEN("The default parameter rotation was changed") {
+    const arma::Mat<double>& parameterRotation = mant::randomRotationMatrix(numberOfDimensions);
+    CAPTURE(parameterRotation);
+
+    optimisationProblem.setParameterRotation(parameterRotation);
+
+    THEN("Return the updated parameter rotation") {
+      IS_EQUAL(optimisationProblem.getParameterRotation(), SYNCHRONISED(parameterRotation));
+    }
+  }
+}
+
+SCENARIO("OptimisationProblem.setObjectiveValueScaling", "[OptimisationProblem][OptimisationProblem.setObjectiveValueScaling]") {
+  const arma::uword numberOfDimensions = SYNCHRONISED(discreteRandomNumber());
+  CAPTURE(numberOfDimensions);
+
+  mant::OptimisationProblem optimisationProblem(numberOfDimensions);
+
+  GIVEN("An objective value scaling") {
+    WHEN("The objective value scaling is finite") {
+      const double objectiveValueScaling = continuousRandomNumber();
+      CAPTURE(objectiveValueScaling);
+
       THEN("Throw no exception") {
-        CHECK_NOTHROW(optimisationProblem.setParameterTranslation(parameterTranslation));
+        CHECK_NOTHROW(optimisationProblem.setObjectiveValueScaling(objectiveValueScaling));
       }
 
       THEN("Reset the counters (number of (distinct) evaluations) and cache") {
-<<<<<<< HEAD
-        const arma::Col<double>& parameter = getContinuousRandomNumbers(numberOfDimensions);
-=======
         const arma::Col<double>& parameter = continuousRandomNumbers(numberOfDimensions);
->>>>>>> 75a2adde
         CAPTURE(parameter);
 
         optimisationProblem.setObjectiveFunction(
@@ -1544,7 +1198,7 @@
         optimisationProblem.getObjectiveValue(parameter);
         ::mant::isCachingSamples = false;
 
-        optimisationProblem.setParameterTranslation(parameterTranslation);
+        optimisationProblem.setObjectiveValueScaling(objectiveValueScaling);
 
         CHECK(optimisationProblem.getNumberOfEvaluations() == 0);
         CHECK(optimisationProblem.getNumberOfDistinctEvaluations() == 0);
@@ -1552,143 +1206,65 @@
       }
 
 #if defined(SUPPORT_MPI)
-      THEN("The parameter translation is synchronised over MPI") {
-        optimisationProblem.setParameterTranslation(parameterTranslation);
-        IS_EQUAL(optimisationProblem.getParameterTranslation(), SYNCHRONISED(parameterTranslation));
+      THEN("The objective value scaling is synchronised over MPI") {
+        optimisationProblem.setObjectiveValueScaling(objectiveValueScaling);
+        CHECK(optimisationProblem.getObjectiveValueScaling() == Approx(SYNCHRONISED(objectiveValueScaling)));
       }
 #endif
     }
 
-    WHEN("The parameter translation has less then [numberOfDimensions] elements") {
-<<<<<<< HEAD
-      const arma::uword numberOfDimensions = SYNCHRONISED(1 + getDiscreteRandomNumber());
-      CAPTURE(numberOfDimensions);
-
-      mant::OptimisationProblem optimisationProblem(numberOfDimensions);
-
-      const arma::Col<double>& parameterTranslation = getContinuousRandomNumbers(numberOfDimensions - 1);
-      CAPTURE(parameterTranslation);
-
-=======
-      const arma::uword numberOfDimensions = SYNCHRONISED(1 + discreteRandomNumber());
-      CAPTURE(numberOfDimensions);
-
-      mant::OptimisationProblem optimisationProblem(numberOfDimensions);
-
-      const arma::Col<double>& parameterTranslation = continuousRandomNumbers(numberOfDimensions - 1);
-      CAPTURE(parameterTranslation);
-
->>>>>>> 75a2adde
-      THEN("Throw a std::logic_error") {
-        CHECK_THROWS_AS(optimisationProblem.setParameterTranslation(parameterTranslation), std::logic_error);
-      }
-    }
-
-    WHEN("The parameter translation has more then [numberOfDimensions] elements") {
-<<<<<<< HEAD
-      const arma::uword numberOfDimensions = SYNCHRONISED(getDiscreteRandomNumber());
-=======
-      const arma::uword numberOfDimensions = SYNCHRONISED(discreteRandomNumber());
->>>>>>> 75a2adde
-      CAPTURE(numberOfDimensions);
-
-      mant::OptimisationProblem optimisationProblem(numberOfDimensions);
-
-<<<<<<< HEAD
-      const arma::Col<double>& parameterTranslation = getContinuousRandomNumbers(numberOfDimensions + getDiscreteRandomNumber());
-=======
-      const arma::Col<double>& parameterTranslation = continuousRandomNumbers(numberOfDimensions + discreteRandomNumber());
->>>>>>> 75a2adde
-      CAPTURE(parameterTranslation);
-
-      THEN("Throw a std::logic_error") {
-        CHECK_THROWS_AS(optimisationProblem.setParameterTranslation(parameterTranslation), std::logic_error);
-      }
-    }
-
-    WHEN("At least one element in the parameter translation is infinite") {
-<<<<<<< HEAD
-      const arma::uword numberOfDimensions = SYNCHRONISED(getDiscreteRandomNumber());
-=======
-      const arma::uword numberOfDimensions = SYNCHRONISED(discreteRandomNumber());
->>>>>>> 75a2adde
-      CAPTURE(numberOfDimensions);
-
-      mant::OptimisationProblem optimisationProblem(numberOfDimensions);
-
-<<<<<<< HEAD
-      arma::Col<double> parameterTranslation = getContinuousRandomNumbers(numberOfDimensions + getDiscreteRandomNumber());
-=======
-      arma::Col<double> parameterTranslation = continuousRandomNumbers(numberOfDimensions + discreteRandomNumber());
->>>>>>> 75a2adde
-      parameterTranslation(0) = arma::datum::inf;
-      CAPTURE(parameterTranslation);
-
-      THEN("Throw a std::logic_error") {
-        CHECK_THROWS_AS(optimisationProblem.setParameterTranslation(parameterTranslation), std::logic_error);
-      }
-    }
-  }
-}
-
-SCENARIO("OptimisationProblem.getParameterTranslation", "[OptimisationProblem][OptimisationProblem.getParameterTranslation]") {
-<<<<<<< HEAD
-  const arma::uword numberOfDimensions = SYNCHRONISED(getDiscreteRandomNumber());
-=======
-  const arma::uword numberOfDimensions = SYNCHRONISED(discreteRandomNumber());
->>>>>>> 75a2adde
-  CAPTURE(numberOfDimensions);
-
-  mant::OptimisationProblem optimisationProblem(numberOfDimensions);
-
-  WHEN("The default parameter translation is unchanged") {
-    THEN("Return a vector of zeros") {
-      IS_EQUAL(optimisationProblem.getParameterTranslation(), arma::zeros<arma::Col<double>>(numberOfDimensions));
-    }
-  }
-
-  WHEN("The default parameter translation was changed") {
-<<<<<<< HEAD
-    const arma::Col<double>& parameterTranslation = getContinuousRandomNumbers(numberOfDimensions);
-=======
-    const arma::Col<double>& parameterTranslation = continuousRandomNumbers(numberOfDimensions);
->>>>>>> 75a2adde
-    CAPTURE(parameterTranslation);
-
-    optimisationProblem.setParameterTranslation(parameterTranslation);
-
-    THEN("Return the updated parameter translation") {
-      IS_EQUAL(optimisationProblem.getParameterTranslation(), SYNCHRONISED(parameterTranslation));
-    }
-  }
-}
-
-SCENARIO("OptimisationProblem.setParameterRotation", "[OptimisationProblem][OptimisationProblem.setParameterRotation]") {
-  GIVEN("A parameter rotation") {
-<<<<<<< HEAD
-    WHEN("The parameter rotation is orthogonal with determinant either 1 or -1") {
-      const arma::uword numberOfDimensions = SYNCHRONISED(getDiscreteRandomNumber());
-=======
-    WHEN("The parameter rotation is orthogonal") {
-      const arma::uword numberOfDimensions = SYNCHRONISED(discreteRandomNumber());
->>>>>>> 75a2adde
-      CAPTURE(numberOfDimensions);
-
-      mant::OptimisationProblem optimisationProblem(numberOfDimensions);
-
-      const arma::Mat<double>& parameterRotation = mant::randomRotationMatrix(numberOfDimensions);
-      CAPTURE(parameterRotation);
+    WHEN("The objective value scaling is infinite") {
+      const double objectiveValueScaling = arma::datum::inf;
+      CAPTURE(objectiveValueScaling);
+
+      THEN("Throw a std::logic_error") {
+        CHECK_THROWS_AS(optimisationProblem.setObjectiveValueScaling(objectiveValueScaling), std::logic_error);
+      }
+    }
+  }
+}
+
+SCENARIO("OptimisationProblem.getObjectiveValueScaling", "[OptimisationProblem][OptimisationProblem.getObjectiveValueScaling]") {
+  const arma::uword numberOfDimensions = SYNCHRONISED(discreteRandomNumber());
+  CAPTURE(numberOfDimensions);
+
+  mant::OptimisationProblem optimisationProblem(numberOfDimensions);
+
+  WHEN("The default objective value scaling is unchanged") {
+    THEN("Return 1") {
+      CHECK(optimisationProblem.getObjectiveValueScaling() == 1.0);
+    }
+  }
+
+  WHEN("The default objective value scaling was changed") {
+    const double objectiveValueScaling = continuousRandomNumber();
+    CAPTURE(objectiveValueScaling);
+
+    optimisationProblem.setObjectiveValueScaling(objectiveValueScaling);
+
+    THEN("Return the updated objective value scaling") {
+      CHECK(optimisationProblem.getObjectiveValueScaling() == Approx(SYNCHRONISED(objectiveValueScaling)));
+    }
+  }
+}
+
+SCENARIO("OptimisationProblem.setObjectiveValueTranslation", "[OptimisationProblem][OptimisationProblem.setObjectiveValueTranslation]") {
+  const arma::uword numberOfDimensions = SYNCHRONISED(discreteRandomNumber());
+  CAPTURE(numberOfDimensions);
+
+  mant::OptimisationProblem optimisationProblem(numberOfDimensions);
+
+  GIVEN("An objective value translation") {
+    WHEN("The objective value translation is finite") {
+      const double objectiveValueTranslation = continuousRandomNumber();
+      CAPTURE(objectiveValueTranslation);
 
       THEN("Throw no exception") {
-        CHECK_NOTHROW(optimisationProblem.setParameterRotation(parameterRotation));
+        CHECK_NOTHROW(optimisationProblem.setObjectiveValueTranslation(objectiveValueTranslation));
       }
 
       THEN("Reset the counters (number of (distinct) evaluations) and cache") {
-<<<<<<< HEAD
-        const arma::Col<double>& parameter = getContinuousRandomNumbers(numberOfDimensions);
-=======
         const arma::Col<double>& parameter = continuousRandomNumbers(numberOfDimensions);
->>>>>>> 75a2adde
         CAPTURE(parameter);
 
         optimisationProblem.setObjectiveFunction(
@@ -1701,8 +1277,7 @@
         optimisationProblem.getObjectiveValue(parameter);
         ::mant::isCachingSamples = false;
 
-        optimisationProblem.setParameterRotation(parameterRotation);
-<<<<<<< HEAD
+        optimisationProblem.setObjectiveValueTranslation(objectiveValueTranslation);
 
         CHECK(optimisationProblem.getNumberOfEvaluations() == 0);
         CHECK(optimisationProblem.getNumberOfDistinctEvaluations() == 0);
@@ -1710,191 +1285,127 @@
       }
 
 #if defined(SUPPORT_MPI)
-      THEN("The parameter rotation is synchronised over MPI") {
-        optimisationProblem.setParameterRotation(parameterRotation);
-        IS_EQUAL(optimisationProblem.getParameterRotation(), SYNCHRONISED(parameterRotation));
+      THEN("The objective value translation is synchronised over MPI") {
+        optimisationProblem.setObjectiveValueTranslation(objectiveValueTranslation);
+        CHECK(optimisationProblem.getObjectiveValueTranslation() == Approx(SYNCHRONISED(objectiveValueTranslation)));
       }
 #endif
     }
 
-    WHEN("The parameter rotation has less than [numberOfDimensions] rows or columns") {
-      const arma::uword numberOfDimensions = SYNCHRONISED(1 + getDiscreteRandomNumber());
-      CAPTURE(numberOfDimensions);
-
-      mant::OptimisationProblem optimisationProblem(numberOfDimensions);
-
-      const arma::Mat<double>& parameterRotation = mant::randomRotationMatrix(numberOfDimensions - 1);
-      CAPTURE(parameterRotation);
-
-      THEN("Throw a std::logic_error") {
-        CHECK_THROWS_AS(optimisationProblem.setParameterRotation(parameterRotation), std::logic_error);
-=======
-
-        CHECK(optimisationProblem.getNumberOfEvaluations() == 0);
-        CHECK(optimisationProblem.getNumberOfDistinctEvaluations() == 0);
+    WHEN("The objective value translation is infinite") {
+      const double objectiveValueTranslation = arma::datum::inf;
+      CAPTURE(objectiveValueTranslation);
+
+      THEN("Throw a std::logic_error") {
+        CHECK_THROWS_AS(optimisationProblem.setObjectiveValueTranslation(objectiveValueTranslation), std::logic_error);
+      }
+    }
+  }
+}
+
+SCENARIO("OptimisationProblem.getObjectiveValueTranslation", "[OptimisationProblem][OptimisationProblem.getObjectiveValueTranslation]") {
+  const arma::uword numberOfDimensions = SYNCHRONISED(discreteRandomNumber());
+  CAPTURE(numberOfDimensions);
+
+  mant::OptimisationProblem optimisationProblem(numberOfDimensions);
+
+  WHEN("The default objective value translation is unchanged") {
+    THEN("Return 0") {
+      CHECK(optimisationProblem.getObjectiveValueTranslation() == 0.0);
+    }
+  }
+
+  WHEN("The default objective value translation was changed") {
+    const double objectiveValueTranslation = continuousRandomNumber();
+    CAPTURE(objectiveValueTranslation);
+
+    optimisationProblem.setObjectiveValueTranslation(objectiveValueTranslation);
+
+    THEN("Return the updated objective value translation") {
+      CHECK(optimisationProblem.getObjectiveValueTranslation() == Approx(SYNCHRONISED(objectiveValueTranslation)));
+    }
+  }
+}
+
+SCENARIO("OptimisationProblem.getCachedSamples", "[OptimisationProblem][OptimisationProblem.getCachedSamples]") {
+  const arma::uword numberOfDimensions = SYNCHRONISED(discreteRandomNumber());
+  CAPTURE(numberOfDimensions);
+
+  mant::OptimisationProblem optimisationProblem(numberOfDimensions);
+
+  WHEN("The optimisation problem was just initialised or reset") {
+    THEN("Return an empty set") {
+      CHECK(optimisationProblem.getCachedSamples().size() == 0);
+    }
+  }
+
+  WHEN("The optimisation problem was processed") {
+    auto objectiveFunction = [](
+        const arma::Col<double>& parameter) {
+      return arma::accu(parameter % mant::range(1, parameter.n_elem));
+    };
+    optimisationProblem.setObjectiveFunction(objectiveFunction);
+
+    const arma::uword numberOfParameters = discreteRandomNumber();
+    CAPTURE(numberOfParameters);
+
+    arma::Mat<double> parameters = continuousRandomNumbers(numberOfDimensions, numberOfParameters);
+    // Duplicated all parameters and shuffle them afterwards, to observe if it works as expected with/without caching.
+    parameters = arma::shuffle(arma::join_rows(parameters, parameters));
+    CAPTURE(parameters);
+
+    AND_WHEN("Caching was disabled") {
+      ::mant::isCachingSamples = false;
+
+      for (arma::uword n = 0; n < parameters.n_cols; ++n) {
+        optimisationProblem.getObjectiveValue(parameters.col(n));
+      }
+      ::mant::isCachingSamples = false;
+
+      THEN("Return an empty set") {
         CHECK(optimisationProblem.getCachedSamples().size() == 0);
       }
-
-#if defined(SUPPORT_MPI)
-      THEN("The parameter rotation is synchronised over MPI") {
-        optimisationProblem.setParameterRotation(parameterRotation);
-        IS_EQUAL(optimisationProblem.getParameterRotation(), SYNCHRONISED(parameterRotation));
->>>>>>> 75a2adde
-      }
-#endif
-    }
-
-<<<<<<< HEAD
-    WHEN("The parameter rotation has more than [numberOfDimensions] rows or columns") {
-      const arma::uword numberOfDimensions = SYNCHRONISED(getDiscreteRandomNumber());
-=======
-    WHEN("The parameter rotation has less than [numberOfDimensions] rows or columns") {
-      const arma::uword numberOfDimensions = SYNCHRONISED(1 + discreteRandomNumber());
->>>>>>> 75a2adde
-      CAPTURE(numberOfDimensions);
-
-      mant::OptimisationProblem optimisationProblem(numberOfDimensions);
-
-<<<<<<< HEAD
-      const arma::Mat<double>& parameterRotation = mant::randomRotationMatrix(numberOfDimensions + getDiscreteRandomNumber());
-=======
-      const arma::Mat<double>& parameterRotation = mant::randomRotationMatrix(numberOfDimensions - 1);
->>>>>>> 75a2adde
-      CAPTURE(parameterRotation);
-
-      THEN("Throw a std::logic_error") {
-        CHECK_THROWS_AS(optimisationProblem.setParameterRotation(parameterRotation), std::logic_error);
-      }
-    }
-
-<<<<<<< HEAD
-    WHEN("The parameter rotation is not square") {
-      const arma::uword numberOfDimensions = SYNCHRONISED(getDiscreteRandomNumber());
-      CAPTURE(numberOfDimensions);
-
-      mant::OptimisationProblem optimisationProblem(numberOfDimensions);
-
-      const arma::Mat<double>& parameterRotation = getContinuousRandomNumbers(numberOfDimensions, 1 + numberOfDimensions);
-      CAPTURE(parameterRotation);
-
-=======
-    WHEN("The parameter rotation has more than [numberOfDimensions] rows or columns") {
-      const arma::uword numberOfDimensions = SYNCHRONISED(discreteRandomNumber());
-      CAPTURE(numberOfDimensions);
-
-      mant::OptimisationProblem optimisationProblem(numberOfDimensions);
-
-      const arma::Mat<double>& parameterRotation = mant::randomRotationMatrix(numberOfDimensions + discreteRandomNumber());
-      CAPTURE(parameterRotation);
-
->>>>>>> 75a2adde
-      THEN("Throw a std::logic_error") {
-        CHECK_THROWS_AS(optimisationProblem.setParameterRotation(parameterRotation), std::logic_error);
-      }
-    }
-
-<<<<<<< HEAD
-    WHEN("The parameter rotation's determinant is neither 1 or -1") {
-      const arma::uword numberOfDimensions = SYNCHRONISED(getDiscreteRandomNumber());
-=======
-    WHEN("The parameter rotation is not square") {
-      const arma::uword numberOfDimensions = SYNCHRONISED(discreteRandomNumber());
->>>>>>> 75a2adde
-      CAPTURE(numberOfDimensions);
-
-      mant::OptimisationProblem optimisationProblem(numberOfDimensions);
-
-<<<<<<< HEAD
-      arma::Mat<double> parameterRotation = mant::randomRotationMatrix(numberOfDimensions);
-      // Increasing an element of an orthonormal rotation matrix by 1 should result in a determinant unequal to 1 or -1.
-      parameterRotation(0, 0)++;
-=======
-      const arma::Mat<double>& parameterRotation = continuousRandomNumbers(numberOfDimensions, 1 + numberOfDimensions);
->>>>>>> 75a2adde
-      CAPTURE(parameterRotation);
-
-      THEN("Throw a std::logic_error") {
-        CHECK_THROWS_AS(optimisationProblem.setParameterRotation(parameterRotation), std::logic_error);
-      }
-    }
-
-    WHEN("The parameter rotation's inverse is not equal to its transpose") {
-<<<<<<< HEAD
-      const arma::uword numberOfDimensions = SYNCHRONISED(1 + getDiscreteRandomNumber());
-      CAPTURE(numberOfDimensions);
-
-      mant::OptimisationProblem optimisationProblem(numberOfDimensions);
-
-      arma::Mat<double> parameterRotation = mant::randomRotationMatrix(numberOfDimensions);
-      // Increasing an element of an orthonormal rotation matrix by 1 should result in an inequality transpose and inverse.
-      parameterRotation(0, 0)++;
-      CAPTURE(parameterRotation);
-
-=======
-      const arma::uword numberOfDimensions = SYNCHRONISED(1 + discreteRandomNumber());
-      CAPTURE(numberOfDimensions);
-
-      mant::OptimisationProblem optimisationProblem(numberOfDimensions);
-
-      arma::Mat<double> parameterRotation = mant::randomRotationMatrix(numberOfDimensions);
-      // Increasing an element of an orthonormal rotation matrix by 1 should result in an inequality transpose and inverse.
-      parameterRotation(0, 0)++;
-      CAPTURE(parameterRotation);
-
->>>>>>> 75a2adde
-      THEN("Throw a std::logic_error") {
-        CHECK_THROWS_AS(optimisationProblem.setParameterRotation(parameterRotation), std::logic_error);
-      }
-    }
-  }
-}
-
-SCENARIO("OptimisationProblem.getParameterRotation", "[OptimisationProblem][OptimisationProblem.getParameterRotation]") {
-<<<<<<< HEAD
-  const arma::uword numberOfDimensions = SYNCHRONISED(getDiscreteRandomNumber());
-=======
-  const arma::uword numberOfDimensions = SYNCHRONISED(discreteRandomNumber());
->>>>>>> 75a2adde
-  CAPTURE(numberOfDimensions);
-
-  mant::OptimisationProblem optimisationProblem(numberOfDimensions);
-
-  WHEN("The default parameter rotation is unchanged") {
-    THEN("Return an identity matrix") {
-      IS_EQUAL(optimisationProblem.getParameterRotation(), arma::eye<arma::Mat<double>>(numberOfDimensions, numberOfDimensions));
-    }
-  }
-
-  WHEN("The default parameter rotation was changed") {
-    const arma::Mat<double>& parameterRotation = mant::randomRotationMatrix(numberOfDimensions);
-    CAPTURE(parameterRotation);
-
-    optimisationProblem.setParameterRotation(parameterRotation);
-<<<<<<< HEAD
-
-    THEN("Return the updated parameter rotation") {
-      IS_EQUAL(optimisationProblem.getParameterRotation(), SYNCHRONISED(parameterRotation));
-    }
-  }
-}
-
-SCENARIO("OptimisationProblem.setObjectiveValueScaling", "[OptimisationProblem][OptimisationProblem.setObjectiveValueScaling]") {
-  const arma::uword numberOfDimensions = SYNCHRONISED(getDiscreteRandomNumber());
-  CAPTURE(numberOfDimensions);
-
-  mant::OptimisationProblem optimisationProblem(numberOfDimensions);
-
-  GIVEN("An objective value scaling") {
-    WHEN("The objective value scaling is finite") {
-      const double objectiveValueScaling = getContinuousRandomNumber();
-      CAPTURE(objectiveValueScaling);
+    }
+
+    AND_WHEN("Caching was enabled") {
+      std::unordered_map<arma::Col<double>, double, mant::Hash, mant::IsEqual> expectedSamples;
+      for (arma::uword n = 0; n < parameters.n_cols; ++n) {
+        const arma::Col<double> parameter = parameters.col(n);
+        expectedSamples.insert({parameter, objectiveFunction(parameter)});
+      }
+    }
+
+      ::mant::isCachingSamples = true;
+
+      for (arma::uword n = 0; n < parameters.n_cols; ++n) {
+        optimisationProblem.getObjectiveValue(parameters.col(n));
+      }
+      ::mant::isCachingSamples = false;
+
+      THEN("Return the cached samples") {
+        HAS_SAME_SAMPLES(optimisationProblem.getCachedSamples(), expectedSamples);
+      }
+    }
+  }
+}
+
+SCENARIO("OptimisationProblem.setMinimalParameterDistance", "[OptimisationProblem][OptimisationProblem.setMinimalParameterDistance]") {
+  GIVEN("A minimal parameter distance") {
+    WHEN("The minimal parameter distance is finite, positive (including 0) and has exactly [numberOfDimensions] elements") {
+      const arma::uword numberOfDimensions = SYNCHRONISED(discreteRandomNumber());
+      CAPTURE(numberOfDimensions);
+
+      mant::OptimisationProblem optimisationProblem(numberOfDimensions);
+
+      const arma::Col<double>& minimalParameterDistance = arma::abs(continuousRandomNumbers(numberOfDimensions));
+      CAPTURE(minimalParameterDistance);
 
       THEN("Throw no exception") {
-        CHECK_NOTHROW(optimisationProblem.setObjectiveValueScaling(objectiveValueScaling));
-      }
-
-      THEN("Reset the counters (number of (distinct) evaluations) and cache") {
-        const arma::Col<double>& parameter = getContinuousRandomNumbers(numberOfDimensions);
+        CHECK_NOTHROW(optimisationProblem.setMinimalParameterDistance(minimalParameterDistance));
+      }
+
+      THEN("Do not reset the counters (number of (distinct) evaluations) or cache") {
+        const arma::Col<double>& parameter = continuousRandomNumbers(numberOfDimensions);
         CAPTURE(parameter);
 
         optimisationProblem.setObjectiveFunction(
@@ -1907,251 +1418,113 @@
         optimisationProblem.getObjectiveValue(parameter);
         ::mant::isCachingSamples = false;
 
-        optimisationProblem.setObjectiveValueScaling(objectiveValueScaling);
-
-        CHECK(optimisationProblem.getNumberOfEvaluations() == 0);
-        CHECK(optimisationProblem.getNumberOfDistinctEvaluations() == 0);
-        CHECK(optimisationProblem.getCachedSamples().size() == 0);
+        optimisationProblem.setMinimalParameterDistance(minimalParameterDistance);
+
+        CHECK(optimisationProblem.getNumberOfEvaluations() == 1);
+        CHECK(optimisationProblem.getNumberOfDistinctEvaluations() == 1);
+        CHECK(optimisationProblem.getCachedSamples().size() == 1);
       }
 
 #if defined(SUPPORT_MPI)
-      THEN("The objective value scaling is synchronised over MPI") {
-        optimisationProblem.setObjectiveValueScaling(objectiveValueScaling);
-        CHECK(optimisationProblem.getObjectiveValueScaling() == Approx(SYNCHRONISED(objectiveValueScaling)));
+      THEN("The minimal parameter distance is synchronised over MPI") {
+        optimisationProblem.setMinimalParameterDistance(minimalParameterDistance);
+        IS_EQUAL(optimisationProblem.getMinimalParameterDistance(), SYNCHRONISED(minimalParameterDistance));
       }
 #endif
     }
 
-=======
-
-    THEN("Return the updated parameter rotation") {
-      IS_EQUAL(optimisationProblem.getParameterRotation(), SYNCHRONISED(parameterRotation));
-    }
-  }
-}
-
-SCENARIO("OptimisationProblem.setObjectiveValueScaling", "[OptimisationProblem][OptimisationProblem.setObjectiveValueScaling]") {
-  const arma::uword numberOfDimensions = SYNCHRONISED(discreteRandomNumber());
-  CAPTURE(numberOfDimensions);
-
-  mant::OptimisationProblem optimisationProblem(numberOfDimensions);
-
-  GIVEN("An objective value scaling") {
-    WHEN("The objective value scaling is finite") {
-      const double objectiveValueScaling = continuousRandomNumber();
-      CAPTURE(objectiveValueScaling);
-
-      THEN("Throw no exception") {
-        CHECK_NOTHROW(optimisationProblem.setObjectiveValueScaling(objectiveValueScaling));
-      }
-
-      THEN("Reset the counters (number of (distinct) evaluations) and cache") {
-        const arma::Col<double>& parameter = continuousRandomNumbers(numberOfDimensions);
-        CAPTURE(parameter);
-
-        optimisationProblem.setObjectiveFunction(
-            [&optimisationProblem](
-                const arma::Col<double>& parameter_) {
-            return arma::accu(parameter_);
-            });
-        // Populates the cache and increments the counter
-        ::mant::isCachingSamples = true;
-        optimisationProblem.getObjectiveValue(parameter);
-        ::mant::isCachingSamples = false;
-
-        optimisationProblem.setObjectiveValueScaling(objectiveValueScaling);
-
-        CHECK(optimisationProblem.getNumberOfEvaluations() == 0);
-        CHECK(optimisationProblem.getNumberOfDistinctEvaluations() == 0);
-        CHECK(optimisationProblem.getCachedSamples().size() == 0);
-      }
-
-#if defined(SUPPORT_MPI)
-      THEN("The objective value scaling is synchronised over MPI") {
-        optimisationProblem.setObjectiveValueScaling(objectiveValueScaling);
-        CHECK(optimisationProblem.getObjectiveValueScaling() == Approx(SYNCHRONISED(objectiveValueScaling)));
-      }
-#endif
-    }
-
->>>>>>> 75a2adde
-    WHEN("The objective value scaling is infinite") {
-      const double objectiveValueScaling = arma::datum::inf;
-      CAPTURE(objectiveValueScaling);
-
-      THEN("Throw a std::logic_error") {
-        CHECK_THROWS_AS(optimisationProblem.setObjectiveValueScaling(objectiveValueScaling), std::logic_error);
-      }
-    }
-  }
-}
-
-SCENARIO("OptimisationProblem.getObjectiveValueScaling", "[OptimisationProblem][OptimisationProblem.getObjectiveValueScaling]") {
-<<<<<<< HEAD
-  const arma::uword numberOfDimensions = SYNCHRONISED(getDiscreteRandomNumber());
-=======
-  const arma::uword numberOfDimensions = SYNCHRONISED(discreteRandomNumber());
->>>>>>> 75a2adde
-  CAPTURE(numberOfDimensions);
-
-  mant::OptimisationProblem optimisationProblem(numberOfDimensions);
-
-  WHEN("The default objective value scaling is unchanged") {
-    THEN("Return 1") {
-      CHECK(optimisationProblem.getObjectiveValueScaling() == 1.0);
-    }
-  }
-<<<<<<< HEAD
-
-  WHEN("The default objective value scaling was changed") {
-    const double objectiveValueScaling = getContinuousRandomNumber();
-    CAPTURE(objectiveValueScaling);
-
-=======
-
-  WHEN("The default objective value scaling was changed") {
-    const double objectiveValueScaling = continuousRandomNumber();
-    CAPTURE(objectiveValueScaling);
-
->>>>>>> 75a2adde
-    optimisationProblem.setObjectiveValueScaling(objectiveValueScaling);
-
-    THEN("Return the updated objective value scaling") {
-      CHECK(optimisationProblem.getObjectiveValueScaling() == Approx(SYNCHRONISED(objectiveValueScaling)));
-    }
-  }
-}
-
-SCENARIO("OptimisationProblem.setObjectiveValueTranslation", "[OptimisationProblem][OptimisationProblem.setObjectiveValueTranslation]") {
-<<<<<<< HEAD
-  const arma::uword numberOfDimensions = SYNCHRONISED(getDiscreteRandomNumber());
-=======
-  const arma::uword numberOfDimensions = SYNCHRONISED(discreteRandomNumber());
->>>>>>> 75a2adde
-  CAPTURE(numberOfDimensions);
-
-  mant::OptimisationProblem optimisationProblem(numberOfDimensions);
-
-  GIVEN("An objective value translation") {
-    WHEN("The objective value translation is finite") {
-<<<<<<< HEAD
-      const double objectiveValueTranslation = getContinuousRandomNumber();
-=======
-      const double objectiveValueTranslation = continuousRandomNumber();
->>>>>>> 75a2adde
-      CAPTURE(objectiveValueTranslation);
-
-      THEN("Throw no exception") {
-        CHECK_NOTHROW(optimisationProblem.setObjectiveValueTranslation(objectiveValueTranslation));
-      }
-
-      THEN("Reset the counters (number of (distinct) evaluations) and cache") {
-<<<<<<< HEAD
-        const arma::Col<double>& parameter = getContinuousRandomNumbers(numberOfDimensions);
-=======
-        const arma::Col<double>& parameter = continuousRandomNumbers(numberOfDimensions);
->>>>>>> 75a2adde
-        CAPTURE(parameter);
-
-        optimisationProblem.setObjectiveFunction(
-            [&optimisationProblem](
-                const arma::Col<double>& parameter_) {
-            return arma::accu(parameter_);
-            });
-        // Populates the cache and increments the counter
-        ::mant::isCachingSamples = true;
-        optimisationProblem.getObjectiveValue(parameter);
-        ::mant::isCachingSamples = false;
-
-        optimisationProblem.setObjectiveValueTranslation(objectiveValueTranslation);
-
-        CHECK(optimisationProblem.getNumberOfEvaluations() == 0);
-        CHECK(optimisationProblem.getNumberOfDistinctEvaluations() == 0);
-        CHECK(optimisationProblem.getCachedSamples().size() == 0);
-      }
-
-#if defined(SUPPORT_MPI)
-      THEN("The objective value translation is synchronised over MPI") {
-        optimisationProblem.setObjectiveValueTranslation(objectiveValueTranslation);
-        CHECK(optimisationProblem.getObjectiveValueTranslation() == Approx(SYNCHRONISED(objectiveValueTranslation)));
-      }
-#endif
-    }
-
-    WHEN("The objective value translation is infinite") {
-      const double objectiveValueTranslation = arma::datum::inf;
-      CAPTURE(objectiveValueTranslation);
-
-      THEN("Throw a std::logic_error") {
-        CHECK_THROWS_AS(optimisationProblem.setObjectiveValueTranslation(objectiveValueTranslation), std::logic_error);
-      }
-    }
-  }
-}
-<<<<<<< HEAD
-
-SCENARIO("OptimisationProblem.getObjectiveValueTranslation", "[OptimisationProblem][OptimisationProblem.getObjectiveValueTranslation]") {
-  const arma::uword numberOfDimensions = SYNCHRONISED(getDiscreteRandomNumber());
-  CAPTURE(numberOfDimensions);
-
-  mant::OptimisationProblem optimisationProblem(numberOfDimensions);
-
-  WHEN("The default objective value translation is unchanged") {
+    WHEN("The minimal parameter distance has less then [numberOfDimensions] elements") {
+      const arma::uword numberOfDimensions = SYNCHRONISED(1 + discreteRandomNumber());
+      CAPTURE(numberOfDimensions);
+
+      mant::OptimisationProblem optimisationProblem(numberOfDimensions);
+
+      const arma::Col<double>& minimalParameterDistance = arma::abs(continuousRandomNumbers(numberOfDimensions - 1));
+      CAPTURE(minimalParameterDistance);
+
+      THEN("Throw a std::logic_error") {
+        CHECK_THROWS_AS(optimisationProblem.setMinimalParameterDistance(minimalParameterDistance), std::logic_error);
+      }
+    }
+
+    WHEN("The minimal parameter distance has more then [numberOfDimensions] elements") {
+      const arma::uword numberOfDimensions = SYNCHRONISED(discreteRandomNumber());
+      CAPTURE(numberOfDimensions);
+
+      mant::OptimisationProblem optimisationProblem(numberOfDimensions);
+
+      const arma::Col<double>& minimalParameterDistance = arma::abs(continuousRandomNumbers(numberOfDimensions + discreteRandomNumber()));
+      CAPTURE(minimalParameterDistance);
+
+      THEN("Throw a std::logic_error") {
+        CHECK_THROWS_AS(optimisationProblem.setMinimalParameterDistance(minimalParameterDistance), std::logic_error);
+      }
+    }
+
+    WHEN("At least one element in the minimal parameter distance is negative") {
+      const arma::uword numberOfDimensions = SYNCHRONISED(discreteRandomNumber());
+      CAPTURE(numberOfDimensions);
+
+      mant::OptimisationProblem optimisationProblem(numberOfDimensions);
+
+      const arma::Col<double>& minimalParameterDistance = -arma::abs(continuousRandomNumbers(numberOfDimensions));
+      CAPTURE(minimalParameterDistance);
+
+      THEN("Throw a std::logic_error") {
+        CHECK_THROWS_AS(optimisationProblem.setMinimalParameterDistance(minimalParameterDistance), std::logic_error);
+      }
+    }
+
+    WHEN("At least one element in the minimal parameter distance is infinite") {
+      const arma::uword numberOfDimensions = SYNCHRONISED(discreteRandomNumber());
+      CAPTURE(numberOfDimensions);
+
+      mant::OptimisationProblem optimisationProblem(numberOfDimensions);
+
+      arma::Col<double> minimalParameterDistance = arma::abs(continuousRandomNumbers(numberOfDimensions));
+      minimalParameterDistance(0) = arma::datum::inf;
+      CAPTURE(minimalParameterDistance);
+
+      THEN("Throw a std::logic_error") {
+        CHECK_THROWS_AS(optimisationProblem.setMinimalParameterDistance(minimalParameterDistance), std::logic_error);
+      }
+    }
+  }
+}
+
+SCENARIO("OptimisationProblem.getMinimalParameterDistance", "[OptimisationProblem][OptimisationProblem.getMinimalParameterDistance]") {
+  const arma::uword numberOfDimensions = SYNCHRONISED(discreteRandomNumber());
+  CAPTURE(numberOfDimensions);
+
+  mant::OptimisationProblem optimisationProblem(numberOfDimensions);
+
+  WHEN("The default minimal parameter distance is unchanged") {
+    THEN("Return a vector of zeros") {
+      IS_EQUAL(optimisationProblem.getMinimalParameterDistance(), arma::zeros<arma::Col<double>>(numberOfDimensions));
+    }
+  }
+
+  WHEN("The default minimal parameter distance was changed") {
+    const arma::Col<double>& minimalParameterDistance = arma::abs(continuousRandomNumbers(numberOfDimensions));
+    CAPTURE(minimalParameterDistance);
+
+    optimisationProblem.setMinimalParameterDistance(minimalParameterDistance);
+
+    THEN("Return the updated minimal parameter distance") {
+      IS_EQUAL(optimisationProblem.getMinimalParameterDistance(), SYNCHRONISED(minimalParameterDistance));
+    }
+  }
+}
+
+SCENARIO("OptimisationProblem.getNumberOfEvaluations", "[OptimisationProblem][OptimisationProblem.getNumberOfEvaluations]") {
+  const arma::uword numberOfDimensions = SYNCHRONISED(discreteRandomNumber());
+  CAPTURE(numberOfDimensions);
+
+  mant::OptimisationProblem optimisationProblem(numberOfDimensions);
+
+  WHEN("The optimisation problem was just initialised or reset") {
     THEN("Return 0") {
-      CHECK(optimisationProblem.getObjectiveValueTranslation() == 0.0);
-    }
-  }
-
-  WHEN("The default objective value translation was changed") {
-    const double objectiveValueTranslation = getContinuousRandomNumber();
-    CAPTURE(objectiveValueTranslation);
-
-    optimisationProblem.setObjectiveValueTranslation(objectiveValueTranslation);
-
-    THEN("Return the updated objective value translation") {
-      CHECK(optimisationProblem.getObjectiveValueTranslation() == Approx(SYNCHRONISED(objectiveValueTranslation)));
-    }
-  }
-}
-
-SCENARIO("OptimisationProblem.getCachedSamples", "[OptimisationProblem][OptimisationProblem.getCachedSamples]") {
-  const arma::uword numberOfDimensions = SYNCHRONISED(getDiscreteRandomNumber());
-=======
-
-SCENARIO("OptimisationProblem.getObjectiveValueTranslation", "[OptimisationProblem][OptimisationProblem.getObjectiveValueTranslation]") {
-  const arma::uword numberOfDimensions = SYNCHRONISED(discreteRandomNumber());
-  CAPTURE(numberOfDimensions);
-
-  mant::OptimisationProblem optimisationProblem(numberOfDimensions);
-
-  WHEN("The default objective value translation is unchanged") {
-    THEN("Return 0") {
-      CHECK(optimisationProblem.getObjectiveValueTranslation() == 0.0);
-    }
-  }
-
-  WHEN("The default objective value translation was changed") {
-    const double objectiveValueTranslation = continuousRandomNumber();
-    CAPTURE(objectiveValueTranslation);
-
-    optimisationProblem.setObjectiveValueTranslation(objectiveValueTranslation);
-
-    THEN("Return the updated objective value translation") {
-      CHECK(optimisationProblem.getObjectiveValueTranslation() == Approx(SYNCHRONISED(objectiveValueTranslation)));
-    }
-  }
-}
-
-SCENARIO("OptimisationProblem.getCachedSamples", "[OptimisationProblem][OptimisationProblem.getCachedSamples]") {
-  const arma::uword numberOfDimensions = SYNCHRONISED(discreteRandomNumber());
->>>>>>> 75a2adde
-  CAPTURE(numberOfDimensions);
-
-  mant::OptimisationProblem optimisationProblem(numberOfDimensions);
-
-  WHEN("The optimisation problem was just initialised or reset") {
-    THEN("Return an empty set") {
-      CHECK(optimisationProblem.getCachedSamples().size() == 0);
+      CHECK(optimisationProblem.getNumberOfEvaluations() == 0);
     }
   }
 
@@ -2162,261 +1535,36 @@
     };
     optimisationProblem.setObjectiveFunction(objectiveFunction);
 
-<<<<<<< HEAD
-    const arma::uword numberOfParameters = getDiscreteRandomNumber();
-    CAPTURE(numberOfParameters);
-
-    arma::Mat<double> parameters = getContinuousRandomNumbers(numberOfDimensions, numberOfParameters);
-=======
     const arma::uword numberOfParameters = discreteRandomNumber();
     CAPTURE(numberOfParameters);
 
     arma::Mat<double> parameters = continuousRandomNumbers(numberOfDimensions, numberOfParameters);
->>>>>>> 75a2adde
     // Duplicated all parameters and shuffle them afterwards, to observe if it works as expected with/without caching.
     parameters = arma::shuffle(arma::join_rows(parameters, parameters));
     CAPTURE(parameters);
 
-    AND_WHEN("Caching was disabled") {
-      ::mant::isCachingSamples = false;
+    THEN("Return the number of evaluations, whether caching was enabled or not") {
+      ::mant::isCachingSamples = true;
 
       for (arma::uword n = 0; n < parameters.n_cols; ++n) {
         optimisationProblem.getObjectiveValue(parameters.col(n));
       }
       ::mant::isCachingSamples = false;
 
-      THEN("Return an empty set") {
-        CHECK(optimisationProblem.getCachedSamples().size() == 0);
-<<<<<<< HEAD
-=======
-      }
-    }
-
-    AND_WHEN("Caching was enabled") {
-      std::unordered_map<arma::Col<double>, double, mant::Hash, mant::IsEqual> expectedSamples;
-      for (arma::uword n = 0; n < parameters.n_cols; ++n) {
-        const arma::Col<double> parameter = parameters.col(n);
-        expectedSamples.insert({parameter, objectiveFunction(parameter)});
->>>>>>> 75a2adde
-      }
-    }
-
-<<<<<<< HEAD
-    AND_WHEN("Caching was enabled") {
-      std::unordered_map<arma::Col<double>, double, mant::Hash, mant::IsEqual> expectedSamples;
-      for (arma::uword n = 0; n < parameters.n_cols; ++n) {
-        const arma::Col<double> parameter = parameters.col(n);
-        expectedSamples.insert({parameter, objectiveFunction(parameter)});
-      }
-
-=======
->>>>>>> 75a2adde
-      ::mant::isCachingSamples = true;
-
-      for (arma::uword n = 0; n < parameters.n_cols; ++n) {
-        optimisationProblem.getObjectiveValue(parameters.col(n));
-      }
-      ::mant::isCachingSamples = false;
-
-      THEN("Return the cached samples") {
-        HAS_SAME_SAMPLES(optimisationProblem.getCachedSamples(), expectedSamples);
-      }
-    }
-  }
-}
-
-SCENARIO("OptimisationProblem.setMinimalParameterDistance", "[OptimisationProblem][OptimisationProblem.setMinimalParameterDistance]") {
-  GIVEN("A minimal parameter distance") {
-    WHEN("The minimal parameter distance is finite, positive (including 0) and has exactly [numberOfDimensions] elements") {
-<<<<<<< HEAD
-      const arma::uword numberOfDimensions = SYNCHRONISED(getDiscreteRandomNumber());
-=======
-      const arma::uword numberOfDimensions = SYNCHRONISED(discreteRandomNumber());
->>>>>>> 75a2adde
-      CAPTURE(numberOfDimensions);
-
-      mant::OptimisationProblem optimisationProblem(numberOfDimensions);
-
-<<<<<<< HEAD
-      const arma::Col<double>& minimalParameterDistance = arma::abs(getContinuousRandomNumbers(numberOfDimensions));
-=======
-      const arma::Col<double>& minimalParameterDistance = arma::abs(continuousRandomNumbers(numberOfDimensions));
->>>>>>> 75a2adde
-      CAPTURE(minimalParameterDistance);
-
-      THEN("Throw no exception") {
-        CHECK_NOTHROW(optimisationProblem.setMinimalParameterDistance(minimalParameterDistance));
-      }
-
-      THEN("Do not reset the counters (number of (distinct) evaluations) or cache") {
-<<<<<<< HEAD
-        const arma::Col<double>& parameter = getContinuousRandomNumbers(numberOfDimensions);
-=======
-        const arma::Col<double>& parameter = continuousRandomNumbers(numberOfDimensions);
->>>>>>> 75a2adde
-        CAPTURE(parameter);
-
-        optimisationProblem.setObjectiveFunction(
-            [&optimisationProblem](
-                const arma::Col<double>& parameter_) {
-            return arma::accu(parameter_);
-            });
-        // Populates the cache and increments the counter
-        ::mant::isCachingSamples = true;
-        optimisationProblem.getObjectiveValue(parameter);
-        ::mant::isCachingSamples = false;
-
-        optimisationProblem.setMinimalParameterDistance(minimalParameterDistance);
-
-        CHECK(optimisationProblem.getNumberOfEvaluations() == 1);
-        CHECK(optimisationProblem.getNumberOfDistinctEvaluations() == 1);
-        CHECK(optimisationProblem.getCachedSamples().size() == 1);
-      }
-
-#if defined(SUPPORT_MPI)
-      THEN("The minimal parameter distance is synchronised over MPI") {
-        optimisationProblem.setMinimalParameterDistance(minimalParameterDistance);
-        IS_EQUAL(optimisationProblem.getMinimalParameterDistance(), SYNCHRONISED(minimalParameterDistance));
-      }
-#endif
-    }
-
-    WHEN("The minimal parameter distance has less then [numberOfDimensions] elements") {
-<<<<<<< HEAD
-      const arma::uword numberOfDimensions = SYNCHRONISED(1 + getDiscreteRandomNumber());
-=======
-      const arma::uword numberOfDimensions = SYNCHRONISED(1 + discreteRandomNumber());
->>>>>>> 75a2adde
-      CAPTURE(numberOfDimensions);
-
-      mant::OptimisationProblem optimisationProblem(numberOfDimensions);
-
-<<<<<<< HEAD
-      const arma::Col<double>& minimalParameterDistance = arma::abs(getContinuousRandomNumbers(numberOfDimensions - 1));
-=======
-      const arma::Col<double>& minimalParameterDistance = arma::abs(continuousRandomNumbers(numberOfDimensions - 1));
->>>>>>> 75a2adde
-      CAPTURE(minimalParameterDistance);
-
-      THEN("Throw a std::logic_error") {
-        CHECK_THROWS_AS(optimisationProblem.setMinimalParameterDistance(minimalParameterDistance), std::logic_error);
-      }
-    }
-
-    WHEN("The minimal parameter distance has more then [numberOfDimensions] elements") {
-<<<<<<< HEAD
-      const arma::uword numberOfDimensions = SYNCHRONISED(getDiscreteRandomNumber());
-=======
-      const arma::uword numberOfDimensions = SYNCHRONISED(discreteRandomNumber());
->>>>>>> 75a2adde
-      CAPTURE(numberOfDimensions);
-
-      mant::OptimisationProblem optimisationProblem(numberOfDimensions);
-
-<<<<<<< HEAD
-      const arma::Col<double>& minimalParameterDistance = arma::abs(getContinuousRandomNumbers(numberOfDimensions + getDiscreteRandomNumber()));
-=======
-      const arma::Col<double>& minimalParameterDistance = arma::abs(continuousRandomNumbers(numberOfDimensions + discreteRandomNumber()));
->>>>>>> 75a2adde
-      CAPTURE(minimalParameterDistance);
-
-      THEN("Throw a std::logic_error") {
-        CHECK_THROWS_AS(optimisationProblem.setMinimalParameterDistance(minimalParameterDistance), std::logic_error);
-      }
-    }
-
-    WHEN("At least one element in the minimal parameter distance is negative") {
-<<<<<<< HEAD
-      const arma::uword numberOfDimensions = SYNCHRONISED(getDiscreteRandomNumber());
-=======
-      const arma::uword numberOfDimensions = SYNCHRONISED(discreteRandomNumber());
->>>>>>> 75a2adde
-      CAPTURE(numberOfDimensions);
-
-      mant::OptimisationProblem optimisationProblem(numberOfDimensions);
-
-<<<<<<< HEAD
-      const arma::Col<double>& minimalParameterDistance = -arma::abs(getContinuousRandomNumbers(numberOfDimensions));
-=======
-      const arma::Col<double>& minimalParameterDistance = -arma::abs(continuousRandomNumbers(numberOfDimensions));
->>>>>>> 75a2adde
-      CAPTURE(minimalParameterDistance);
-
-      THEN("Throw a std::logic_error") {
-        CHECK_THROWS_AS(optimisationProblem.setMinimalParameterDistance(minimalParameterDistance), std::logic_error);
-      }
-    }
-
-    WHEN("At least one element in the minimal parameter distance is infinite") {
-<<<<<<< HEAD
-      const arma::uword numberOfDimensions = SYNCHRONISED(getDiscreteRandomNumber());
-=======
-      const arma::uword numberOfDimensions = SYNCHRONISED(discreteRandomNumber());
->>>>>>> 75a2adde
-      CAPTURE(numberOfDimensions);
-
-      mant::OptimisationProblem optimisationProblem(numberOfDimensions);
-
-<<<<<<< HEAD
-      arma::Col<double> minimalParameterDistance = arma::abs(getContinuousRandomNumbers(numberOfDimensions));
-=======
-      arma::Col<double> minimalParameterDistance = arma::abs(continuousRandomNumbers(numberOfDimensions));
->>>>>>> 75a2adde
-      minimalParameterDistance(0) = arma::datum::inf;
-      CAPTURE(minimalParameterDistance);
-
-      THEN("Throw a std::logic_error") {
-        CHECK_THROWS_AS(optimisationProblem.setMinimalParameterDistance(minimalParameterDistance), std::logic_error);
-      }
-    }
-  }
-}
-
-SCENARIO("OptimisationProblem.getMinimalParameterDistance", "[OptimisationProblem][OptimisationProblem.getMinimalParameterDistance]") {
-<<<<<<< HEAD
-  const arma::uword numberOfDimensions = SYNCHRONISED(getDiscreteRandomNumber());
-=======
-  const arma::uword numberOfDimensions = SYNCHRONISED(discreteRandomNumber());
->>>>>>> 75a2adde
-  CAPTURE(numberOfDimensions);
-
-  mant::OptimisationProblem optimisationProblem(numberOfDimensions);
-
-  WHEN("The default minimal parameter distance is unchanged") {
-    THEN("Return a vector of zeros") {
-      IS_EQUAL(optimisationProblem.getMinimalParameterDistance(), arma::zeros<arma::Col<double>>(numberOfDimensions));
-    }
-  }
-
-  WHEN("The default minimal parameter distance was changed") {
-<<<<<<< HEAD
-    const arma::Col<double>& minimalParameterDistance = arma::abs(getContinuousRandomNumbers(numberOfDimensions));
-=======
-    const arma::Col<double>& minimalParameterDistance = arma::abs(continuousRandomNumbers(numberOfDimensions));
->>>>>>> 75a2adde
-    CAPTURE(minimalParameterDistance);
-
-    optimisationProblem.setMinimalParameterDistance(minimalParameterDistance);
-
-    THEN("Return the updated minimal parameter distance") {
-      IS_EQUAL(optimisationProblem.getMinimalParameterDistance(), SYNCHRONISED(minimalParameterDistance));
-    }
-  }
-}
-
-SCENARIO("OptimisationProblem.getNumberOfEvaluations", "[OptimisationProblem][OptimisationProblem.getNumberOfEvaluations]") {
-<<<<<<< HEAD
-  const arma::uword numberOfDimensions = SYNCHRONISED(getDiscreteRandomNumber());
-=======
-  const arma::uword numberOfDimensions = SYNCHRONISED(discreteRandomNumber());
->>>>>>> 75a2adde
+      CHECK(optimisationProblem.getNumberOfEvaluations() == 2 * numberOfParameters);
+    }
+  }
+}
+
+SCENARIO("OptimisationProblem.getNumberOfDistinctEvaluations", "[OptimisationProblem][OptimisationProblem.getNumberOfDistinctEvaluations]") {
+  const arma::uword numberOfDimensions = SYNCHRONISED(discreteRandomNumber());
   CAPTURE(numberOfDimensions);
 
   mant::OptimisationProblem optimisationProblem(numberOfDimensions);
 
   WHEN("The optimisation problem was just initialised or reset") {
     THEN("Return 0") {
-      CHECK(optimisationProblem.getNumberOfEvaluations() == 0);
+      CHECK(optimisationProblem.getNumberOfDistinctEvaluations() == 0);
     }
   }
 
@@ -2427,68 +1575,10 @@
     };
     optimisationProblem.setObjectiveFunction(objectiveFunction);
 
-<<<<<<< HEAD
-    const arma::uword numberOfParameters = getDiscreteRandomNumber();
-    CAPTURE(numberOfParameters);
-
-    arma::Mat<double> parameters = getContinuousRandomNumbers(numberOfDimensions, numberOfParameters);
-=======
     const arma::uword numberOfParameters = discreteRandomNumber();
     CAPTURE(numberOfParameters);
 
     arma::Mat<double> parameters = continuousRandomNumbers(numberOfDimensions, numberOfParameters);
->>>>>>> 75a2adde
-    // Duplicated all parameters and shuffle them afterwards, to observe if it works as expected with/without caching.
-    parameters = arma::shuffle(arma::join_rows(parameters, parameters));
-    CAPTURE(parameters);
-
-    THEN("Return the number of evaluations, whether caching was enabled or not") {
-      ::mant::isCachingSamples = true;
-
-      for (arma::uword n = 0; n < parameters.n_cols; ++n) {
-        optimisationProblem.getObjectiveValue(parameters.col(n));
-      }
-      ::mant::isCachingSamples = false;
-
-      CHECK(optimisationProblem.getNumberOfEvaluations() == 2 * numberOfParameters);
-    }
-  }
-}
-
-SCENARIO("OptimisationProblem.getNumberOfDistinctEvaluations", "[OptimisationProblem][OptimisationProblem.getNumberOfDistinctEvaluations]") {
-<<<<<<< HEAD
-  const arma::uword numberOfDimensions = SYNCHRONISED(getDiscreteRandomNumber());
-=======
-  const arma::uword numberOfDimensions = SYNCHRONISED(discreteRandomNumber());
->>>>>>> 75a2adde
-  CAPTURE(numberOfDimensions);
-
-  mant::OptimisationProblem optimisationProblem(numberOfDimensions);
-
-  WHEN("The optimisation problem was just initialised or reset") {
-    THEN("Return 0") {
-      CHECK(optimisationProblem.getNumberOfDistinctEvaluations() == 0);
-    }
-  }
-
-  WHEN("The optimisation problem was processed") {
-    auto objectiveFunction = [](
-        const arma::Col<double>& parameter) {
-      return arma::accu(parameter % mant::range(1, parameter.n_elem));
-    };
-    optimisationProblem.setObjectiveFunction(objectiveFunction);
-
-<<<<<<< HEAD
-    const arma::uword numberOfParameters = getDiscreteRandomNumber();
-    CAPTURE(numberOfParameters);
-
-    arma::Mat<double> parameters = getContinuousRandomNumbers(numberOfDimensions, numberOfParameters);
-=======
-    const arma::uword numberOfParameters = discreteRandomNumber();
-    CAPTURE(numberOfParameters);
-
-    arma::Mat<double> parameters = continuousRandomNumbers(numberOfDimensions, numberOfParameters);
->>>>>>> 75a2adde
     // Duplicated all parameters and shuffle them afterwards, to observe if it works as expected with/without caching.
     parameters = arma::shuffle(arma::join_rows(parameters, parameters));
     CAPTURE(parameters);
@@ -2521,11 +1611,7 @@
 }
 
 SCENARIO("OptimisationProblem.reset", "[OptimisationProblem][OptimisationProblem.reset]") {
-<<<<<<< HEAD
-  const arma::uword numberOfDimensions = SYNCHRONISED(getDiscreteRandomNumber());
-=======
-  const arma::uword numberOfDimensions = SYNCHRONISED(discreteRandomNumber());
->>>>>>> 75a2adde
+  const arma::uword numberOfDimensions = SYNCHRONISED(discreteRandomNumber());
   CAPTURE(numberOfDimensions);
 
   mant::OptimisationProblem optimisationProblem(numberOfDimensions);
@@ -2538,19 +1624,11 @@
     optimisationProblem.setObjectiveFunction(objectiveFunction);
 
     // Constraints
-<<<<<<< HEAD
-    const arma::Col<double>& lowerBounds = SYNCHRONISED(getContinuousRandomNumbers(numberOfDimensions));
-    optimisationProblem.setLowerBounds(lowerBounds);
-    CAPTURE(lowerBounds);
-
-    const arma::Col<double>& upperBounds = SYNCHRONISED(getContinuousRandomNumbers(numberOfDimensions));
-=======
     const arma::Col<double>& lowerBounds = SYNCHRONISED(continuousRandomNumbers(numberOfDimensions));
     optimisationProblem.setLowerBounds(lowerBounds);
     CAPTURE(lowerBounds);
 
     const arma::Col<double>& upperBounds = SYNCHRONISED(continuousRandomNumbers(numberOfDimensions));
->>>>>>> 75a2adde
     optimisationProblem.setUpperBounds(upperBounds);
     CAPTURE(upperBounds);
 
@@ -2559,19 +1637,11 @@
     optimisationProblem.setParameterPermutation(parameterPermutation);
     CAPTURE(parameterPermutation);
 
-<<<<<<< HEAD
-    const arma::Col<double>& parameterScaling = SYNCHRONISED(getContinuousRandomNumbers(numberOfDimensions));
-    optimisationProblem.setParameterScaling(parameterScaling);
-    CAPTURE(parameterScaling);
-
-    const arma::Col<double>& parameterTranslation = SYNCHRONISED(getContinuousRandomNumbers(numberOfDimensions));
-=======
     const arma::Col<double>& parameterScaling = SYNCHRONISED(continuousRandomNumbers(numberOfDimensions));
     optimisationProblem.setParameterScaling(parameterScaling);
     CAPTURE(parameterScaling);
 
     const arma::Col<double>& parameterTranslation = SYNCHRONISED(continuousRandomNumbers(numberOfDimensions));
->>>>>>> 75a2adde
     optimisationProblem.setParameterTranslation(parameterTranslation);
     CAPTURE(parameterTranslation);
 
@@ -2580,32 +1650,15 @@
     CAPTURE(parameterRotation);
 
     // Objective value space modifiers
-<<<<<<< HEAD
-    const double objectiveValueScaling = SYNCHRONISED(getContinuousRandomNumber());
-    optimisationProblem.setObjectiveValueScaling(objectiveValueScaling);
-    CAPTURE(objectiveValueScaling);
-
-    const double objectiveValueTranslation = SYNCHRONISED(getContinuousRandomNumber());
-=======
     const double objectiveValueScaling = SYNCHRONISED(continuousRandomNumber());
     optimisationProblem.setObjectiveValueScaling(objectiveValueScaling);
     CAPTURE(objectiveValueScaling);
 
     const double objectiveValueTranslation = SYNCHRONISED(continuousRandomNumber());
->>>>>>> 75a2adde
     optimisationProblem.setObjectiveValueTranslation(objectiveValueTranslation);
     CAPTURE(objectiveValueTranslation);
 
     // Minimal parameter distance
-<<<<<<< HEAD
-    const arma::Col<double>& minimalParameterDistance = arma::abs(getContinuousRandomNumbers(numberOfDimensions - 1));
-    CAPTURE(minimalParameterDistance);
-
-    const arma::uword numberOfParameters = getDiscreteRandomNumber();
-    CAPTURE(numberOfParameters);
-
-    arma::Mat<double> parameters = getContinuousRandomNumbers(numberOfDimensions, numberOfParameters);
-=======
     const arma::Col<double>& minimalParameterDistance = arma::abs(continuousRandomNumbers(numberOfDimensions - 1));
     CAPTURE(minimalParameterDistance);
 
@@ -2613,7 +1666,6 @@
     CAPTURE(numberOfParameters);
 
     arma::Mat<double> parameters = continuousRandomNumbers(numberOfDimensions, numberOfParameters);
->>>>>>> 75a2adde
     // Duplicated all parameters and shuffle them afterwards, to observe if it works as expected with/without caching.
     parameters = arma::shuffle(arma::join_rows(parameters, parameters));
     CAPTURE(parameters);
