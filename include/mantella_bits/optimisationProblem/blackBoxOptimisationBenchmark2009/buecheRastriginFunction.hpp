--- conflicted
+++ resolved
@@ -2,22 +2,13 @@
   namespace bbob2009 {
     class BuecheRastriginFunction : public BlackBoxOptimisationBenchmark2009 {
       public:
-<<<<<<< HEAD
         inline explicit BuecheRastriginFunction(
-            const unsigned int& numberOfDimensions) ;
-=======
-        explicit BuecheRastriginFunction(
             const unsigned int& numberOfDimensions) noexcept;
->>>>>>> cb112525
 
         BuecheRastriginFunction(const BuecheRastriginFunction&) = delete;
         BuecheRastriginFunction& operator=(const BuecheRastriginFunction&) = delete;
 
-<<<<<<< HEAD
-        inline std::string to_string() const  override;
-=======
-        std::string to_string() const noexcept override;
->>>>>>> cb112525
+        inline std::string to_string() const noexcept override;
 
         inline void setTranslation(
             const arma::Col<double>& translation) override;
@@ -25,13 +16,8 @@
       protected:
         const arma::Col<double> scaling_ = getScaling(std::sqrt(10.0));
 
-<<<<<<< HEAD
         inline double getObjectiveValueImplementation(
-            const arma::Col<double>& parameter) const  override;
-=======
-        double getObjectiveValueImplementation(
             const arma::Col<double>& parameter) const noexcept override;
->>>>>>> cb112525
 
 #if defined(MANTELLA_BUILD_PARALLEL_VARIANTS)
         friend class cereal::access;
@@ -58,7 +44,7 @@
     };
 
     inline BuecheRastriginFunction::BuecheRastriginFunction(
-        const unsigned int& numberOfDimensions)
+        const unsigned int& numberOfDimensions) noexcept
       : BlackBoxOptimisationBenchmark2009(numberOfDimensions) {
       setTranslation(translation_);
     }
@@ -76,7 +62,7 @@
     }
 
     inline double BuecheRastriginFunction::getObjectiveValueImplementation(
-        const arma::Col<double>& parameter) const  {
+        const arma::Col<double>& parameter) const noexcept {
       arma::Col<double> z = scaling_ % getOscillationTransformation(parameter - translation_);
       for (std::size_t n = 0; n < z.n_elem; n += 2) {
         if (z.at(n) > 0.0) {
@@ -87,7 +73,7 @@
       return 10.0 * (static_cast<double>(numberOfDimensions_) - arma::accu(arma::cos(2.0 * arma::datum::pi * z))) + std::pow(arma::norm(z), 2.0) + 100.0 * getPenality(parameter);
     }
 
-    inline std::string BuecheRastriginFunction::to_string() const  {
+    inline std::string BuecheRastriginFunction::to_string() const noexcept {
       return "BuecheRastriginFunction";
     }
   }
