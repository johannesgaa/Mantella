--- conflicted
+++ resolved
@@ -2,33 +2,19 @@
   namespace bbob2009 {
     class GallaghersGaussian21hiPeaksFunction : public BlackBoxOptimisationBenchmark2009 {
       public:
-<<<<<<< HEAD
         inline explicit GallaghersGaussian21hiPeaksFunction(
-            const unsigned int& numberOfDimensions) ;
-=======
-        explicit GallaghersGaussian21hiPeaksFunction(
             const unsigned int& numberOfDimensions) noexcept;
->>>>>>> cb112525
 
         GallaghersGaussian21hiPeaksFunction(const GallaghersGaussian21hiPeaksFunction&) = delete;
         GallaghersGaussian21hiPeaksFunction& operator=(const GallaghersGaussian21hiPeaksFunction&) = delete;
 
-<<<<<<< HEAD
-        inline std::string to_string() const  override;
-=======
-        std::string to_string() const noexcept override;
->>>>>>> cb112525
+        inline std::string to_string() const noexcept override;
 
       protected:
         arma::Col<double> weight_;
 
-<<<<<<< HEAD
         inline double getObjectiveValueImplementation(
-            const arma::Col<double>& parameter) const  override;
-=======
-        double getObjectiveValueImplementation(
             const arma::Col<double>& parameter) const noexcept override;
->>>>>>> cb112525
 
 #if defined(MANTELLA_BUILD_PARALLEL_VARIANTS)
         friend class cereal::access;
@@ -64,7 +50,7 @@
     };
 
     inline GallaghersGaussian21hiPeaksFunction::GallaghersGaussian21hiPeaksFunction(
-        const unsigned int& numberOfDimensions)
+        const unsigned int& numberOfDimensions) noexcept
       : BlackBoxOptimisationBenchmark2009(numberOfDimensions),
         weight_(21) {
       weight_.at(0) = 10.0;
@@ -74,7 +60,7 @@
     }
 
     inline double GallaghersGaussian21hiPeaksFunction::getObjectiveValueImplementation(
-        const arma::Col<double>& parameter) const  {
+        const arma::Col<double>& parameter) const noexcept {
       double maximalValue = std::numeric_limits<double>::lowest();
       for (unsigned int k = 0; k < 21; ++k) {
         const arma::Col<double>& parameterTransposition = parameter - localOptimaY21_.col(k);
@@ -84,7 +70,7 @@
       return std::pow(getOscillationTransformation(10.0 - maximalValue), 2.0) + getPenality(parameter);
     }
 
-    inline std::string GallaghersGaussian21hiPeaksFunction::to_string() const  {
+    inline std::string GallaghersGaussian21hiPeaksFunction::to_string() const noexcept {
       return "GallaghersGaussian21hiPeaksFunction";
     }
   }
