--- conflicted
+++ resolved
@@ -2,13 +2,8 @@
   namespace robotic {
     class ParallelKinematicMachine_3PRRR : public KinematicMachine {
       public:
-<<<<<<< HEAD
-        inline explicit ParallelKinematicMachine_3PRRR() ;
+        inline explicit ParallelKinematicMachine_3PRRR() noexcept;
         inline explicit ParallelKinematicMachine_3PRRR(
-=======
-        explicit ParallelKinematicMachine_3PRRR() noexcept;
-        explicit ParallelKinematicMachine_3PRRR(
->>>>>>> cb112525
             const arma::Mat<double>::fixed<2, 3>& relativeEndEffectorJoints,
             const arma::Mat<double>::fixed<2, 3>& linkLengths,
             const arma::Mat<double>::fixed<2, 3>& redundantJointStarts,
@@ -41,7 +36,7 @@
         arma::Col<double> redundantJointAnglesCosine_;
     };
 
-    inline ParallelKinematicMachine_3PRRR::ParallelKinematicMachine_3PRRR()
+    inline ParallelKinematicMachine_3PRRR::ParallelKinematicMachine_3PRRR() noexcept
       : ParallelKinematicMachine_3PRRR(
           arma::Mat<double>::fixed<2, 3>({
             -0.000066580445834, 0.106954081945581,
@@ -66,7 +61,7 @@
         const arma::Mat<double>::fixed<2, 3>& relativeEndEffectorJoints,
         const arma::Mat<double>::fixed<2, 3>& linkLengths,
         const arma::Mat<double>::fixed<2, 3>& redundantJointStarts,
-        const arma::Mat<double>::fixed<2, 3>& redundantJointEnds)
+        const arma::Mat<double>::fixed<2, 3>& redundantJointEnds) noexcept
       : endEffectorJointsRelative_(relativeEndEffectorJoints),
         linkLengths_(linkLengths),
         redundantJointStarts_(redundantJointStarts),
@@ -84,7 +79,7 @@
 
     inline std::vector<arma::Mat<double>> ParallelKinematicMachine_3PRRR::getModelCharacterisation(
         const arma::Col<double>& endEffectorPose,
-        const arma::Mat<double>& redundantJointActuations) const  {
+        const arma::Mat<double>& redundantJointActuations) const noexcept {
       std::vector<arma::Mat<double>> modelCharacterisation;
 
       if (arma::any(arma::vectorise(redundantJointActuations < 0)) || arma::any(arma::vectorise(redundantJointActuations > 1))) {
@@ -117,7 +112,7 @@
 
     inline arma::Mat<double> ParallelKinematicMachine_3PRRR::getActuation(
         const arma::Col<double>& endEffectorPose,
-        const arma::Mat<double>& redundantJointActuations) const  {
+        const arma::Mat<double>& redundantJointActuations) const noexcept {
       const std::vector<arma::Mat<double>>& modelCharacterisation = getModelCharacterisation(endEffectorPose, redundantJointActuations);
 
       const arma::Mat<double>::fixed<2, 3>& baseJointPositions = modelCharacterisation.at(0);
@@ -135,7 +130,7 @@
 
     inline double ParallelKinematicMachine_3PRRR::getPositionError(
         const arma::Col<double>& endEffectorPose,
-        const arma::Mat<double>& redundantJointActuations) const  {
+        const arma::Mat<double>& redundantJointActuations) const noexcept {
       const std::vector<arma::Mat<double>>& modelCharacterisation = getModelCharacterisation(endEffectorPose, redundantJointActuations);
 
       const arma::Mat<double>::fixed<2, 3>& baseJoints = modelCharacterisation.at(0);
