--- conflicted
+++ resolved
@@ -1,13 +1,10 @@
 #include "mantella_bits/config.hpp"
 
-<<<<<<< HEAD
-=======
 // C++ standard library
 #if defined(SUPPORT_MPI)
 #include <stdexcept> // IWYU pragma: keep
 #endif
 
->>>>>>> 9ad96490
 // MPI
 #if defined(SUPPORT_MPI)
 #include <mpi.h> // IWYU pragma: keep
@@ -19,43 +16,22 @@
   bool isVerbose(false);
   double machinePrecision(1e-12);
 
-<<<<<<< HEAD
-  arma::uword getNodeRank() {
-#if defined(SUPPORT_MPI)
-    int nodeRank_;
-    MPI_Comm_rank(MPI_COMM_WORLD, &nodeRank_);
-    return nodeRank_;
-=======
   arma::uword threadNumber() {
 #if defined(SUPPORT_OPENMP)
     return omp_get_thread_num();
->>>>>>> 9ad96490
 #else
     return 0;
 #endif
   }
-<<<<<<< HEAD
-  arma::uword getNumberOfNode() {
-#if defined(SUPPORT_MPI)
-    int numberOfNodes_;
-    MPI_Comm_size(MPI_COMM_WORLD, &numberOfNodes_);
-    return numberOfNodes_;
-=======
 
   arma::uword numberOfThreads() {
 #if defined(SUPPORT_OPENMP)
     return omp_get_max_threads();
->>>>>>> 9ad96490
 #else
     return 1;
 #endif
   }
 
-<<<<<<< HEAD
-  arma::uword getThreadNumber() {
-#if defined(_OPENMP)
-    return omp_get_thread_num();
-=======
   arma::uword nodeRank() {
 #if defined(SUPPORT_MPI)
     int nodeRank;
@@ -66,17 +42,11 @@
     }
 
     return nodeRank;
->>>>>>> 9ad96490
 #else
     return 0;
 #endif
   }
 
-<<<<<<< HEAD
-  arma::uword getNumberOfThreads() {
-#if defined(_OPENMP)
-    return omp_get_max_threads();
-=======
   arma::uword numberOfNodes() {
 #if defined(SUPPORT_MPI)
     int numberOfNodes;
@@ -87,7 +57,6 @@
     }
 
     return numberOfNodes;
->>>>>>> 9ad96490
 #else
     return 1;
 #endif
