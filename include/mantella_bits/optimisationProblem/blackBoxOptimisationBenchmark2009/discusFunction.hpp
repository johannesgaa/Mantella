namespace mant {
  namespace bbob2009 {
    class DiscusFunction : public BlackBoxOptimisationBenchmark2009 {
      public:
        using BlackBoxOptimisationBenchmark2009::BlackBoxOptimisationBenchmark2009;

        DiscusFunction(const DiscusFunction&) = delete;
        DiscusFunction& operator=(const DiscusFunction&) = delete;

<<<<<<< HEAD
        inline std::string to_string() const  override;

      protected:
        inline double getObjectiveValueImplementation(
            const arma::Col<double>& parameter) const  override;
=======
        std::string to_string() const noexcept override;

      protected:
        double getObjectiveValueImplementation(
            const arma::Col<double>& parameter) const noexcept override;
>>>>>>> cb112525

#if defined(MANTELLA_BUILD_PARALLEL_VARIANTS)
        friend class cereal::access;

        template <typename Archive>
        void serialize(
            Archive& archive) noexcept {
          archive(cereal::make_nvp("BlackBoxOptimisationBenchmark2009", cereal::base_class<BlackBoxOptimisationBenchmark2009>(this)));
          archive(cereal::make_nvp("numberOfDimensions", numberOfDimensions_));
          archive(cereal::make_nvp("translation", translation_));
          archive(cereal::make_nvp("rotationR", rotationR_));
        }

        template <typename Archive>
        static void load_and_construct(
            Archive& archive,
            cereal::construct<DiscusFunction>& construct) noexcept {
          unsigned int numberOfDimensions;
          archive(cereal::make_nvp("numberOfDimensions", numberOfDimensions));
          construct(numberOfDimensions);

          archive(cereal::make_nvp("BlackBoxOptimisationBenchmark2009", cereal::base_class<BlackBoxOptimisationBenchmark2009>(construct.ptr())));
          archive(cereal::make_nvp("translation", construct->translation_));
          archive(cereal::make_nvp("rotationR", construct->rotationR_));
        }
#endif
    };

    inline double DiscusFunction::getObjectiveValueImplementation(
        const arma::Col<double>& parameter) const  {
      const arma::Col<double>& z = arma::square(getOscillationTransformation(rotationR_ * (parameter - translation_)));
      return 1000000.0 * z.at(0) + arma::accu(z.tail(z.n_elem - 1));
    }

    inline std::string DiscusFunction::to_string() const  {
      return "DiscusFunction";
    }
  }
}

#if defined(MANTELLA_BUILD_PARALLEL_VARIANTS)
// CEREAL_REGISTER_TYPE(mant::bbob2009::DiscusFunction);
#endif<|MERGE_RESOLUTION|>--- conflicted
+++ resolved
@@ -7,19 +7,11 @@
         DiscusFunction(const DiscusFunction&) = delete;
         DiscusFunction& operator=(const DiscusFunction&) = delete;
 
-<<<<<<< HEAD
-        inline std::string to_string() const  override;
+        inline std::string to_string() const noexcept override;
 
       protected:
         inline double getObjectiveValueImplementation(
-            const arma::Col<double>& parameter) const  override;
-=======
-        std::string to_string() const noexcept override;
-
-      protected:
-        double getObjectiveValueImplementation(
             const arma::Col<double>& parameter) const noexcept override;
->>>>>>> cb112525
 
 #if defined(MANTELLA_BUILD_PARALLEL_VARIANTS)
         friend class cereal::access;
@@ -49,12 +41,12 @@
     };
 
     inline double DiscusFunction::getObjectiveValueImplementation(
-        const arma::Col<double>& parameter) const  {
+        const arma::Col<double>& parameter) const noexcept {
       const arma::Col<double>& z = arma::square(getOscillationTransformation(rotationR_ * (parameter - translation_)));
       return 1000000.0 * z.at(0) + arma::accu(z.tail(z.n_elem - 1));
     }
 
-    inline std::string DiscusFunction::to_string() const  {
+    inline std::string DiscusFunction::to_string() const noexcept {
       return "DiscusFunction";
     }
   }
