--- conflicted
+++ resolved
@@ -2,13 +2,8 @@
   namespace bbob2009 {
     class LinearSlope : public BlackBoxOptimisationBenchmark2009 {
       public:
-<<<<<<< HEAD
         inline explicit LinearSlope(
-            const unsigned int& numberOfDimensions) ;
-=======
-        explicit LinearSlope(
-            const unsigned int& numberOfDimensions)noexcept ;
->>>>>>> cb112525
+            const unsigned int& numberOfDimensions) noexcept;
 
         LinearSlope(const LinearSlope&) = delete;
         LinearSlope& operator=(const LinearSlope&) = delete;
@@ -16,24 +11,15 @@
         inline void setOne(
             const arma::Col<double>& one) override;
 
-<<<<<<< HEAD
-        inline std::string to_string() const  override;
-=======
-        std::string to_string() const noexcept override;
->>>>>>> cb112525
+        inline std::string to_string() const noexcept override;
 
       protected:
         arma::Col<double> xOpt_;
         arma::Col<double> scaling_;
         double partiallyObjectiveValue_;
 
-<<<<<<< HEAD
         inline double getObjectiveValueImplementation(
-            const arma::Col<double>& parameter) const  override;
-=======
-        double getObjectiveValueImplementation(
             const arma::Col<double>& parameter) const noexcept override;
->>>>>>> cb112525
 
 #if defined(MANTELLA_BUILD_PARALLEL_VARIANTS)
         friend class cereal::access;
@@ -67,7 +53,7 @@
     };
 
     inline LinearSlope::LinearSlope(
-        const unsigned int& numberOfDimensions)
+        const unsigned int& numberOfDimensions) noexcept
       : BlackBoxOptimisationBenchmark2009(numberOfDimensions) {
       setOne(one_);
     }
@@ -84,7 +70,7 @@
     }
 
     inline double LinearSlope::getObjectiveValueImplementation(
-        const arma::Col<double>& parameter) const  {
+        const arma::Col<double>& parameter) const noexcept {
       arma::Col<double> z = parameter;
 
       const arma::Col<unsigned int>& outOfBound = arma::find(xOpt_ % z >= 25.0);
@@ -93,7 +79,7 @@
       return partiallyObjectiveValue_ - arma::dot(scaling_, z);
     }
 
-    inline std::string LinearSlope::to_string() const  {
+    inline std::string LinearSlope::to_string() const noexcept {
       return "LinearSlope";
     }
   }
