#pragma once

// HOP
#include <hop_bits/optimisationAlgorithm/trajectoryBasedAlgorithm.hpp>

namespace hop {
  class HillClimbing : public TrajectoryBasedAlgorithm<double> {
    public:
      explicit HillClimbing(
          const std::shared_ptr<OptimisationProblem<double>> optimisationProblem) noexcept;

      HillClimbing(const HillClimbing&) = delete;
      HillClimbing& operator=(const HillClimbing&) = delete;

      void setMaximalStepSize(
          const arma::Col<double>& maximalStepSize);

      std::string to_string() const noexcept override;

    protected:
      arma::Col<double> maximalStepSize_;

      virtual arma::Col<double> getVelocity() noexcept;

<<<<<<< HEAD
      void optimiseImplementation() noexcept override;
=======
      virtual arma::Col<double> getVelocity();
      void optimiseImplementation() override;
>>>>>>> 796b871d
  };
}<|MERGE_RESOLUTION|>--- conflicted
+++ resolved
@@ -22,11 +22,7 @@
 
       virtual arma::Col<double> getVelocity() noexcept;
 
-<<<<<<< HEAD
-      void optimiseImplementation() noexcept override;
-=======
       virtual arma::Col<double> getVelocity();
       void optimiseImplementation() override;
->>>>>>> 796b871d
   };
 }