namespace mant {
  class QuadraticOrdinaryLeastSquares : public QuadraticModelAnalysis<double, EuclideanDistance> {
    public:
      using QuadraticModelAnalysis<double, EuclideanDistance>::QuadraticModelAnalysis;

    protected:
<<<<<<< HEAD
      inline void analyseImplementation(
          const std::shared_ptr<OptimisationProblem<double>> optimisationProblem)  override;
      inline void analyseImplementation(
          const std::unordered_map<arma::Col<double>, double, Hash, IsKeyEqual>& parameterToObjectiveValueMappings)  override;
      inline void analyseImplementation(
          const std::pair<arma::Col<double>, double>& parameterToObjectiveValueMapping)  override;
=======
      void analyseImplementation(
          const std::shared_ptr<OptimisationProblem<double>> optimisationProblem) noexcept override;
      void analyseImplementation(
          const std::unordered_map<arma::Col<double>, double, Hash, IsKeyEqual>& parameterToObjectiveValueMappings) noexcept override;
      void analyseImplementation(
          const std::pair<arma::Col<double>, double>& parameterToObjectiveValueMapping) noexcept override;
>>>>>>> cb112525
  };

  inline void QuadraticOrdinaryLeastSquares::analyseImplementation(
      const std::shared_ptr<OptimisationProblem<double>> optimisationProblem)  {
    const std::unordered_map<arma::Col<double>, double, Hash, IsKeyEqual>& parameterToObjectiveValueMappings = optimisationProblem->getCachedObjectiveValues();

    arma::Mat<double> parameters(optimisationProblem->getNumberOfDimensions() * (optimisationProblem->getNumberOfDimensions() + 3) / 2 + 1, parameterToObjectiveValueMappings.size());
    arma::Col<double> objectiveValues(parameterToObjectiveValueMappings.size());

    std::size_t n = 0;
    for (const auto& parameterToObjectiveValueMapping : parameterToObjectiveValueMappings) {
      const arma::Col<double>& parameter = parameterToObjectiveValueMapping.first;

      parameters.submat(0, n, parameter.n_elem - 1, n) = parameter;
      parameters.submat(parameter.n_elem, n, 2 * parameter.n_elem - 1,  n) = arma::square(parameter);

      std::size_t k = 2 * parameter.n_elem;
      for (std::size_t l = 0; l < parameter.n_elem; ++l) {
        for (std::size_t m = l + 1; m < parameter.n_elem; ++m) {
          parameters.at(k++, n) = parameter.at(l) * parameter.at(m);
        }
      }

      objectiveValues.at(n) = parameterToObjectiveValueMapping.second;
      ++n;
    }
    parameters.row(parameters.n_rows - 1).fill(1.0);

    try {
      quadraticModelEstimator_ = (parameters * parameters.t()).i() * parameters * objectiveValues;
      residuals_ = objectiveValues - parameters.t() * quadraticModelEstimator_;
    } catch (const std::runtime_error& exception ) {
      quadraticModelEstimator_ = {};
      residuals_ = {};
    }
  }

  inline void QuadraticOrdinaryLeastSquares::analyseImplementation(
      const std::unordered_map<arma::Col<double>, double, Hash, IsKeyEqual>& parameterToObjectiveValueMappings)  {

  }

  inline void QuadraticOrdinaryLeastSquares::analyseImplementation(
      const std::pair<arma::Col<double>, double>& parameterToObjectiveValueMapping)  {

  }
}<|MERGE_RESOLUTION|>--- conflicted
+++ resolved
@@ -4,25 +4,16 @@
       using QuadraticModelAnalysis<double, EuclideanDistance>::QuadraticModelAnalysis;
 
     protected:
-<<<<<<< HEAD
       inline void analyseImplementation(
-          const std::shared_ptr<OptimisationProblem<double>> optimisationProblem)  override;
+          const std::shared_ptr<OptimisationProblem<double>> optimisationProblem) noexcept override;
       inline void analyseImplementation(
-          const std::unordered_map<arma::Col<double>, double, Hash, IsKeyEqual>& parameterToObjectiveValueMappings)  override;
+          const std::unordered_map<arma::Col<double>, double, Hash, IsKeyEqual>& parameterToObjectiveValueMappings) noexcept override;
       inline void analyseImplementation(
-          const std::pair<arma::Col<double>, double>& parameterToObjectiveValueMapping)  override;
-=======
-      void analyseImplementation(
-          const std::shared_ptr<OptimisationProblem<double>> optimisationProblem) noexcept override;
-      void analyseImplementation(
-          const std::unordered_map<arma::Col<double>, double, Hash, IsKeyEqual>& parameterToObjectiveValueMappings) noexcept override;
-      void analyseImplementation(
           const std::pair<arma::Col<double>, double>& parameterToObjectiveValueMapping) noexcept override;
->>>>>>> cb112525
   };
 
   inline void QuadraticOrdinaryLeastSquares::analyseImplementation(
-      const std::shared_ptr<OptimisationProblem<double>> optimisationProblem)  {
+      const std::shared_ptr<OptimisationProblem<double>> optimisationProblem) noexcept {
     const std::unordered_map<arma::Col<double>, double, Hash, IsKeyEqual>& parameterToObjectiveValueMappings = optimisationProblem->getCachedObjectiveValues();
 
     arma::Mat<double> parameters(optimisationProblem->getNumberOfDimensions() * (optimisationProblem->getNumberOfDimensions() + 3) / 2 + 1, parameterToObjectiveValueMappings.size());
@@ -57,12 +48,12 @@
   }
 
   inline void QuadraticOrdinaryLeastSquares::analyseImplementation(
-      const std::unordered_map<arma::Col<double>, double, Hash, IsKeyEqual>& parameterToObjectiveValueMappings)  {
+      const std::unordered_map<arma::Col<double>, double, Hash, IsKeyEqual>& parameterToObjectiveValueMappings) noexcept {
 
   }
 
   inline void QuadraticOrdinaryLeastSquares::analyseImplementation(
-      const std::pair<arma::Col<double>, double>& parameterToObjectiveValueMapping)  {
+      const std::pair<arma::Col<double>, double>& parameterToObjectiveValueMapping) noexcept {
 
   }
 }