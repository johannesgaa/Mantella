--- conflicted
+++ resolved
@@ -2,13 +2,8 @@
   namespace robotic {
     class ParallelKinematicMachine_4PRUS : public KinematicMachine {
       public:
-<<<<<<< HEAD
-        inline explicit ParallelKinematicMachine_4PRUS() ;
+        inline explicit ParallelKinematicMachine_4PRUS() noexcept;
         inline explicit ParallelKinematicMachine_4PRUS(
-=======
-        explicit ParallelKinematicMachine_4PRUS() noexcept;
-        explicit ParallelKinematicMachine_4PRUS(
->>>>>>> cb112525
             const arma::Mat<double>::fixed<2, 4>& baseJointsAngles,
             const arma::Mat<double>::fixed<3, 4>& relativeEndEffectorJoints,
             const arma::Mat<double>::fixed<2, 4>& linkLengths,
