--- conflicted
+++ resolved
@@ -2,13 +2,8 @@
   namespace robotic {
     class ParallelKinematicMachine_3PRPR : public KinematicMachine {
       public:
-<<<<<<< HEAD
-        inline explicit ParallelKinematicMachine_3PRPR() ;
+        inline explicit ParallelKinematicMachine_3PRPR() noexcept;
         inline explicit ParallelKinematicMachine_3PRPR(
-=======
-        explicit ParallelKinematicMachine_3PRPR() noexcept;
-        explicit ParallelKinematicMachine_3PRPR(
->>>>>>> cb112525
             const arma::Mat<double>::fixed<2, 3>& endEffectorJointRelativePositions,
             const arma::Mat<double>::fixed<2, 3>& redundantJointStartPositions,
             const arma::Mat<double>::fixed<2, 3>& redundantJointEndPositions,
@@ -46,7 +41,7 @@
         arma::Row<double> redundantJointAngleCosines_;
     };
 
-    inline ParallelKinematicMachine_3PRPR::ParallelKinematicMachine_3PRPR()
+    inline ParallelKinematicMachine_3PRPR::ParallelKinematicMachine_3PRPR() noexcept
       : ParallelKinematicMachine_3PRPR(
           arma::Mat<double>::fixed<2, 3>({
             -0.000066580445834, 0.106954081945581,
@@ -72,7 +67,7 @@
         const arma::Mat<double>::fixed<2, 3>& redundantJointStarts,
         const arma::Mat<double>::fixed<2, 3>& redundantJointEnds,
         const arma::Row<double>::fixed<3>& minimalActiveJointActuations,
-        const arma::Row<double>::fixed<3>& maximalActiveJointActuations)
+        const arma::Row<double>::fixed<3>& maximalActiveJointActuations) noexcept
       : endEffectorJointRelativePositions_(endEffectorJointRelativePositions),
         redundantJointStartPositions_(redundantJointStarts),
         redundantJointEndPositions_(redundantJointEnds),
