--- conflicted
+++ resolved
@@ -3,15 +3,8 @@
 
 # The title must match the project name
 title: Mantella 
-<<<<<<< HEAD
-subtitle: Mantella is an efficiency-focused modern C++ framework for analysing and solving optimisation problems.
-description: Mantella is an efficiency-focused modern C++ framework for analysing and solving optimisation problems on multi-cores and high performance clusters.
-=======
-subtitle: >
-  Mantella is an efficiency-focused, modern C++ framework for
-  analysing and solving optimisation problems.
-description: Mantella is an efficiency-focused, modern C++ framework for analysing and solving optimisation problems on multi-cores and high performance clusters.
->>>>>>> 079b24ee
+subtitle: Mantella is an efficiency-focused, modern C++ library for analysing and solving optimisation problems.
+description: Mantella is an efficiency-focused, modern C++ library for analysing and solving optimisation problems on multi-cores and high performance clusters.
   
 author: Core Mantella team
 github-url: https://github.com/SebastianNiemann/Mantella
