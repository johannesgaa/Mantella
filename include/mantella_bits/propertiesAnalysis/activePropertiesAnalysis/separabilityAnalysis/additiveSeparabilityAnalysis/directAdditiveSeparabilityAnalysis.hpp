--- conflicted
+++ resolved
@@ -4,17 +4,12 @@
       using AdditiveSeparabilityAnalysis<double, EuclideanDistance>::AdditiveSeparabilityAnalysis;
 
     protected:
-<<<<<<< HEAD
       inline void analyseImplementation(
-          const std::shared_ptr<OptimisationProblem<double>> optimisationProblem)  override;
-=======
-      void analyseImplementation(
           const std::shared_ptr<OptimisationProblem<double>> optimisationProblem) noexcept override;
->>>>>>> cb112525
   };
 
   inline void DirectAdditiveSeparabilityAnalysis::analyseImplementation(
-      const std::shared_ptr<OptimisationProblem<double>> optimisationProblem)  {
+      const std::shared_ptr<OptimisationProblem<double>> optimisationProblem) noexcept {
     std::vector<std::pair<arma::Col<unsigned int>, arma::Col<unsigned int>>> partitionCandidates = getTwoSetsPartitions(optimisationProblem->getNumberOfDimensions());
 
     std::vector<std::vector<arma::Col<unsigned int>>> partitions;
