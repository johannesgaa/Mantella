--- conflicted
+++ resolved
@@ -7,22 +7,13 @@
         SchaffersF7FunctionIllConditioned(const SchaffersF7FunctionIllConditioned&) = delete;
         SchaffersF7FunctionIllConditioned& operator=(const SchaffersF7FunctionIllConditioned&) = delete;
 
-<<<<<<< HEAD
-        inline std::string to_string() const  override;
-=======
-        std::string to_string() const noexcept override;
->>>>>>> cb112525
+        inline std::string to_string() const noexcept override;
 
       protected:
         const arma::Col<double> delta_ = getScaling(std::sqrt(1000.0));
 
-<<<<<<< HEAD
         inline double getObjectiveValueImplementation(
-            const arma::Col<double>& parameter) const  override;
-=======
-        double getObjectiveValueImplementation(
             const arma::Col<double>& parameter) const noexcept override;
->>>>>>> cb112525
 
 #if defined(MANTELLA_BUILD_PARALLEL_VARIANTS)
         friend class cereal::access;
@@ -54,14 +45,14 @@
     };
 
     inline double SchaffersF7FunctionIllConditioned::getObjectiveValueImplementation(
-        const arma::Col<double>& parameter) const  {
+        const arma::Col<double>& parameter) const noexcept {
       const arma::Col<double>& z = arma::square(delta_ % (rotationQ_ * getAsymmetricTransformation(0.5, rotationR_ * (parameter - translation_))));
       const arma::Col<double>& s = arma::pow(z.head(z.n_elem - 1) + z.tail(z.n_elem - 1), 0.25);
 
       return std::pow(arma::mean(s % (1.0 + arma::square(arma::sin(50.0 * arma::pow(s, 0.4))))), 2.0) + 10.0 * getPenality(parameter);
     }
 
-    inline std::string SchaffersF7FunctionIllConditioned::to_string() const  {
+    inline std::string SchaffersF7FunctionIllConditioned::to_string() const noexcept {
       return "SchaffersF7FunctionIllConditioned";
     }
   }
