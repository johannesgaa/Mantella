--- conflicted
+++ resolved
@@ -21,29 +21,16 @@
 /** The MPI node rank (if supported)
  */
 extern int nodeRank;
-<<<<<<< HEAD
 
 /** The number of MPI nodes (if supported)
  */
 extern int numberOfNodes;
 
-/** Randomly generates a (`numberOfRows`, `numberOfColumns`)-matrix of floating point numbers, each within [-100, 100].
+/** Randomly generates a (`numberOfRows`, `numberOfColumns`)-matrix of continuous numbers, each within [-100, 100].
  *
  * @return The randomly generated matrix.
  */
-arma::Mat<double> getContinuousRandomNumbers(
-=======
-
-/** The number of MPI nodes (if supported)
- */
-extern int numberOfNodes;
-
-/** Randomly generates a (`numberOfRows`, `numberOfColumns`)-matrix of continuous numbers, each within [-100, 100].
- *
- * @return The randomly generated matrix.
- */
 arma::Mat<double> continuousRandomNumbers(
->>>>>>> 75a2adde
     const arma::uword numberOfRows,
     const arma::uword numberOfColumns);
 
@@ -51,17 +38,6 @@
  *
  * @return The randomly generated matrix.
  */
-<<<<<<< HEAD
-arma::Mat<arma::uword> getDiscreteRandomNumbers(
-    const arma::uword numberOfRows,
-    const arma::uword numberOfColumns);
-
-/** Randomly generates a column vector of `numberOfDimensions` floating point numbers, each within [-100, 100].
- *
- * @return The randomly generated column vector.
- */
-arma::Col<double> getContinuousRandomNumbers(
-=======
 arma::Mat<arma::uword> discreteRandomNumbers(
     const arma::uword numberOfRows,
     const arma::uword numberOfColumns);
@@ -71,23 +47,12 @@
  * @return The randomly generated column vector.
  */
 arma::Col<double> continuousRandomNumbers(
->>>>>>> 75a2adde
     const arma::uword numberOfDimensions);
 
 /** Randomly generates a column vector of `numberOfDimensions` integers, each within [1, 10].
  *
  * @return The randomly generated column vector.
  */
-<<<<<<< HEAD
-arma::Col<arma::uword> getDiscreteRandomNumbers(
-    const arma::uword numberOfDimensions);
-
-/** Randomly generates a floating point number from [-100, 100].
- *
- * @return The randomly generated number.
- */
-double getContinuousRandomNumber();
-=======
 arma::Col<arma::uword> discreteRandomNumbers(
     const arma::uword numberOfDimensions);
 
@@ -96,116 +61,81 @@
  * @return The randomly generated number.
  */
 double continuousRandomNumber();
->>>>>>> 75a2adde
 
 /** Randomly generates an integer from [1, 10].
 
  *
  * @return The randomly generated number.
  */
-<<<<<<< HEAD
-arma::uword getDiscreteRandomNumber();
-=======
 arma::uword discreteRandomNumber();
->>>>>>> 75a2adde
 
 /** Randomly generates an integer from [1, 10], excluding `discreteRandomNumber`.
  *
  * @return The randomly generated number.
  */
-<<<<<<< HEAD
-arma::uword getDifferentDiscreteRandomNumber(
+arma::uword differentDiscreteRandomNumber(
     const arma::uword discreteRandomNumber);
 
+/** Synchronises the content of a continuous matrix over MPI
+ *
+ * @return The synchronised matrix
+ */
 arma::Mat<double> SYNCHRONISED(
     const arma::Mat<double>& data);
 
+/** Synchronises the content of a discrete matrix over MPI
+ *
+ * @return The synchronised matrix
+ */
 arma::Mat<arma::uword> SYNCHRONISED(
     const arma::Mat<arma::uword>& data);
 
+/** Synchronises the content of a continuous column vector over MPI
+ *
+ * @return The synchronised vector
+ */
 arma::Col<double> SYNCHRONISED(
     const arma::Col<double>& data);
 
+/** Synchronises the content of a discrete column vector over MPI
+ *
+ * @return The synchronised vector
+ */
 arma::Col<arma::uword> SYNCHRONISED(
     const arma::Col<arma::uword>& data);
 
+/** Synchronises the content of a continuous row vector over MPI
+ *
+ * @return The synchronised vector
+ */
 arma::Row<double> SYNCHRONISED(
     const arma::Row<double>& data);
 
+/** Synchronises the content of a discrete row vector over MPI
+ *
+ * @return The synchronised vector
+ */
 arma::Row<arma::uword> SYNCHRONISED(
     const arma::Row<arma::uword>& data);
 
+/** Synchronises a continuous number over MPI
+ *
+ * @return The synchronised number
+ */
 double SYNCHRONISED(
     const double data);
 
+/** Synchronises a discrete number over MPI
+ *
+ * @return The synchronised number
+ */
 arma::uword SYNCHRONISED(
     const arma::uword data);
 
-=======
-arma::uword differentDiscreteRandomNumber(
-    const arma::uword discreteRandomNumber);
-
-/** Synchronises the content of a continuous matrix over MPI
- *
- * @return The synchronised matrix
- */
-arma::Mat<double> SYNCHRONISED(
-    const arma::Mat<double>& data);
-
-/** Synchronises the content of a discrete matrix over MPI
- *
- * @return The synchronised matrix
- */
-arma::Mat<arma::uword> SYNCHRONISED(
-    const arma::Mat<arma::uword>& data);
-
-/** Synchronises the content of a continuous column vector over MPI
- *
- * @return The synchronised vector
- */
-arma::Col<double> SYNCHRONISED(
-    const arma::Col<double>& data);
-
-/** Synchronises the content of a discrete column vector over MPI
- *
- * @return The synchronised vector
- */
-arma::Col<arma::uword> SYNCHRONISED(
-    const arma::Col<arma::uword>& data);
-
-/** Synchronises the content of a continuous row vector over MPI
- *
- * @return The synchronised vector
- */
-arma::Row<double> SYNCHRONISED(
-    const arma::Row<double>& data);
-
-/** Synchronises the content of a discrete row vector over MPI
- *
- * @return The synchronised vector
- */
-arma::Row<arma::uword> SYNCHRONISED(
-    const arma::Row<arma::uword>& data);
-
-/** Synchronises a continuous number over MPI
- *
- * @return The synchronised number
- */
-double SYNCHRONISED(
-    const double data);
-
-/** Synchronises a discrete number over MPI
- *
- * @return The synchronised number
- */
-arma::uword SYNCHRONISED(
-    const arma::uword data);
-
 /** Synchronises a duration over MPI
  *
  * @return The synchronised duration
  */
->>>>>>> 75a2adde
 std::chrono::microseconds SYNCHRONISED(
     const std::chrono::microseconds data);
 
@@ -237,7 +167,6 @@
 void HAS_SAME_PARAMETERS(
     const std::vector<std::pair<arma::Col<double>, double>>& actualSamples,
     const std::vector<arma::Col<double>>& expectedParameters);
-<<<<<<< HEAD
 
 /** Checks whether `actualElements` contains the same elements (but maybe in different order) as `expectedElements` and fails the test if any element is missing (including duplicates).
  */
@@ -270,40 +199,6 @@
     const std::vector<arma::Col<double>::fixed<2>>& actual,
     const std::vector<arma::Col<double>>& expected);
 
-=======
-
-/** Checks whether `actualElements` contains the same elements (but maybe in different order) as `expectedElements` and fails the test if any element is missing (including duplicates).
- */
-void HAS_SAME_ELEMENTS(
-    const arma::Col<double>& actualElements,
-    const arma::Col<double>& expectedElements);
-
-/** Checks whether `actual` contains the same elements, in the same order, as `expected`.
- */
-void IS_EQUAL(
-    const std::vector<std::pair<arma::Col<double>, double>>& actual,
-    const std::vector<std::pair<arma::Col<double>, double>>& expected);
-
-/** Checks whether `actual` contains the same elements, in the same order, as `expected`.
- */
-void IS_EQUAL(
-
-    const std::vector<arma::Col<double>>& actual,
-    const std::vector<arma::Col<double>>& expected);
-
-/** Checks whether `actual` contains the same elements, in the same order, as `expected`.
- */
-void IS_EQUAL(
-    const std::vector<arma::Col<double>::fixed<3>>& actual,
-    const std::vector<arma::Col<double>>& expected);
-
-/** Checks whether `actual` contains the same elements, in the same order, as `expected`.
- */
-void IS_EQUAL(
-    const std::vector<arma::Col<double>::fixed<2>>& actual,
-    const std::vector<arma::Col<double>>& expected);
-
->>>>>>> 75a2adde
 /** Checks whether `actual` contains the same elements, in the same order, as `expected`.
  */
 void IS_EQUAL(
