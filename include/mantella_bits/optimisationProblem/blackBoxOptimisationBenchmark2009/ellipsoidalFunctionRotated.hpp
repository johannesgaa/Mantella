--- conflicted
+++ resolved
@@ -7,22 +7,13 @@
         EllipsoidalFunctionRotated(const EllipsoidalFunctionRotated&) = delete;
         EllipsoidalFunctionRotated& operator=(const EllipsoidalFunctionRotated&) = delete;
 
-<<<<<<< HEAD
-        inline std::string to_string() const  override;
-=======
-        std::string to_string() const noexcept override;
->>>>>>> cb112525
+        inline std::string to_string() const noexcept override;
 
       protected:
         const arma::Col<double> scaling_ = getScaling(1000000.0);
 
-<<<<<<< HEAD
         inline double getObjectiveValueImplementation(
-            const arma::Col<double>& parameter) const  override;
-=======
-        double getObjectiveValueImplementation(
             const arma::Col<double>& parameter) const noexcept override;
->>>>>>> cb112525
 
 #if defined(MANTELLA_BUILD_PARALLEL_VARIANTS)
         friend class cereal::access;
@@ -52,11 +43,11 @@
     };
 
     inline double EllipsoidalFunctionRotated::getObjectiveValueImplementation(
-        const arma::Col<double>& parameter) const  {
+        const arma::Col<double>& parameter) const noexcept {
       return arma::dot(scaling_, arma::square(getOscillationTransformation(rotationR_ * (parameter - translation_))));
     }
 
-    inline std::string EllipsoidalFunctionRotated::to_string() const  {
+    inline std::string EllipsoidalFunctionRotated::to_string() const noexcept {
       return "EllipsoidalFunctionRotated";
     }
   }
