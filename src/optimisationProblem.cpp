#include <hop_bits/optimisationProblem.hpp>

#include <string>
#include <limits>
#include <stdexcept>

#include <hop_bits/evaluation/monitor.hpp>

namespace hop {
  OptimisationProblem::OptimisationProblem(const unsigned int& numberOfDimensions)
    : numberOfDimensions_(numberOfDimensions),
      numberOfEvaluations_(0) {
    setLowerBounds(arma::zeros<arma::Col<double>>(numberOfDimensions_) - std::numeric_limits<double>::max());
    setUpperBounds(arma::zeros<arma::Col<double>>(numberOfDimensions_) + std::numeric_limits<double>::max());
    setParameterTranslation(arma::zeros<arma::Col<double>>(numberOfDimensions_));
    setParameterRotation(arma::eye<arma::Mat<double>>(numberOfDimensions_, numberOfDimensions_));
    setParameterScale(arma::ones<arma::Col<double>>(numberOfDimensions_));
    setObjectiveValueTranslation(0.0);
    setObjectiveValueScale(1.0);
    setMaximalNumberOfEvaluations(1000);
    setAcceptableObjectiveValue(std::numeric_limits<double>::lowest());
  }

  arma::Col<arma::uword> OptimisationProblem::isSatisfyingLowerBounds(const arma::Col<double>& parameter) {
    if(parameter.n_elem != numberOfDimensions_) {
      throw std::logic_error("The dimension of the parameter (" + std::to_string(parameter.n_elem) + ") must match the dimension of the optimisation problem (" + std::to_string(numberOfDimensions_) + ").");
    }

    auto cachePosition = cachedIsSatisfyingLowerBounds_.find(parameter);
    if(cachePosition == cachedIsSatisfyingLowerBounds_.end()) {
      arma::Col<arma::uword> result = (getScaledCongruentParameter(parameter) >= lowerBounds_);

      cachedIsSatisfyingLowerBounds_.insert({parameter, result});

      return result;
    } else {
      return cachePosition->second;
    }
  }

  arma::Col<arma::uword> OptimisationProblem::isSatisfyingUpperBounds(const arma::Col<double>& parameter) {
    if(parameter.n_elem != numberOfDimensions_) {
      throw std::logic_error("The dimension of the parameter (" + std::to_string(parameter.n_elem) + ") must match the dimension of the optimisation problem (" + std::to_string(numberOfDimensions_) + ").");
    }

    auto cachePosition = cachedIsSatisfyingUpperBounds_.find(parameter);
    if(cachePosition == cachedIsSatisfyingUpperBounds_.end()) {
      arma::Col<arma::uword> result = (getScaledCongruentParameter(parameter) <= upperBounds_);

      cachedIsSatisfyingUpperBounds_.insert({parameter, result});

      return result;
    } else {
      return cachePosition->second;
    }
  }

  bool OptimisationProblem::isSatisfyingSoftConstraints(const arma::Col<double>& parameter) {
    if(parameter.n_elem != numberOfDimensions_) {
      throw std::logic_error("The dimension of the parameter (" + std::to_string(parameter.n_elem) + ") must match the dimension of the optimisation problem (" + std::to_string(numberOfDimensions_) + ").");
    }

    auto cachePosition = cachedIsSatisfyingSoftConstraints_.find(parameter);
    if(cachePosition == cachedIsSatisfyingSoftConstraints_.end()) {
      bool result = (getSoftConstraintsValue(parameter) == 0);

      cachedIsSatisfyingSoftConstraints_.insert({parameter, result});

      return result;
    } else {
      return cachePosition->second;
    }
  }

  bool OptimisationProblem::isSatisfyingConstraints(const arma::Col<double>& parameter) {
    if(parameter.n_elem != numberOfDimensions_) {
      throw std::logic_error("The dimension of the parameter (" + std::to_string(parameter.n_elem) + ") must match the dimension of the optimisation problem (" + std::to_string(numberOfDimensions_) + ").");
    }

    auto cachePosition = cachedIsSatisfyingConstraints_.find(parameter);
    if(cachePosition == cachedIsSatisfyingConstraints_.end()) {
      bool result = (all(isSatisfyingLowerBounds(parameter)) && all(isSatisfyingUpperBounds(parameter)) && isSatisfyingSoftConstraints(parameter));

      cachedIsSatisfyingConstraints_.insert({parameter, result});

      return result;
    } else {
      return cachePosition->second;
    }
  }

  double OptimisationProblem::getSoftConstraintsValue(const arma::Col<double>& parameter) {
    if(parameter.n_elem != numberOfDimensions_) {
      throw std::logic_error("The dimension of the parameter (" + std::to_string(parameter.n_elem) + ") must match the dimension of the optimisation problem (" + std::to_string(numberOfDimensions_) + ").");
    }

    auto cachePosition = cachedSoftConstraintsValues_.find(parameter);
    if(cachePosition == cachedSoftConstraintsValues_.end()) {
      double result = getSoftConstraintsValueImplementation(getScaledCongruentParameter(parameter));

      cachedSoftConstraintsValues_.insert({parameter, result});

      return result;
    } else {
      return cachePosition->second;
    }
  }

  double OptimisationProblem::getObjectiveValue(const arma::Col<double>& parameter) {
    if(parameter.n_elem != numberOfDimensions_) {
      throw std::logic_error("The dimension of the parameter (" + std::to_string(parameter.n_elem) + ") must match the dimension of the optimisation problem (" + std::to_string(numberOfDimensions_) + ").");
    }

    ++numberOfEvaluations_;
    Monitor::addNumberOfEvaluations(numberOfEvaluations_);

    auto cachePosition = cachedObjectivValues_.find(parameter);
    if(cachePosition == cachedObjectivValues_.end()) {
      ++numberOfDistinctEvaluations_;

      double result = getObjectiveValueImplementation(getScaledCongruentParameter(parameter)) + objectiveValueTranslation_;

      cachedObjectivValues_.insert({parameter, result});

      return result;
    } else {
      return cachePosition->second;
    }
  }

  unsigned int OptimisationProblem::getNumberOfDimensions() const {
    return numberOfDimensions_;
  }

  arma::Col<double> OptimisationProblem::getLowerBounds() const {
    return lowerBounds_;
  }

  void OptimisationProblem::setLowerBounds(const arma::Col<double>& lowerBounds) {
    if (lowerBounds.n_elem != numberOfDimensions_) {
      throw std::logic_error("The dimension of the lower bound (" + std::to_string(lowerBounds.n_elem) + ") must match the dimension of the optimisation problem (" + std::to_string(numberOfDimensions_) + ").");
    }

    lowerBounds_ = lowerBounds;
  }

  arma::Col<double> OptimisationProblem::getUpperBounds() const {
    return upperBounds_;
  }

  void OptimisationProblem::setUpperBounds(const arma::Col<double>& upperBounds) {
    if (upperBounds.n_elem != numberOfDimensions_) {
      throw std::logic_error("The dimension of the upper bound (" + std::to_string(upperBounds.n_elem) + ") must match the dimension of the optimisation problem (" + std::to_string(numberOfDimensions_) + ").");
    }

    upperBounds_ = upperBounds;
  }

  void OptimisationProblem::setParameterTranslation(const arma::Col<double>& parameterTranslation) {
    if (parameterTranslation.n_elem != numberOfDimensions_) {
      throw std::logic_error("The dimension of the parameter translation (" + std::to_string(parameterTranslation.n_elem) + ") must match the dimension of the optimisation problem (" + std::to_string(numberOfDimensions_) + ").");
    }

    parameterTranslation_ = parameterTranslation;
  }

  void OptimisationProblem::setParameterRotation(const arma::Mat<double>& parameterRotation) {
    parameterRotation_ = parameterRotation;
  }

  void OptimisationProblem::setParameterScale(const arma::Col<double>& parameterScale) {
    if (parameterScale.n_elem != numberOfDimensions_) {
      throw std::logic_error("The dimension of the parameter scale (" + std::to_string(parameterScale.n_elem) + ") must match the dimension of the optimisation problem (" + std::to_string(numberOfDimensions_) + ").");
    }

    parameterScale_ = parameterScale;
  }

  void OptimisationProblem::setObjectiveValueTranslation(const double& objectiveValueTranslation) {
    objectiveValueTranslation_ = objectiveValueTranslation;
  }

  void OptimisationProblem::OptimisationProblem::setObjectiveValueScale(const double& objectiveValueScale) {
    objectiveValueScale_ = objectiveValueScale;
  }

  unsigned int OptimisationProblem::getMaximalNumberOfEvaluations() const {
    return maximalNumberOfEvaluations_;
  }

  void OptimisationProblem::setMaximalNumberOfEvaluations(const unsigned int& maximalNumberOfEvaluations) {
    maximalNumberOfEvaluations_ = maximalNumberOfEvaluations;
  }

  double OptimisationProblem::getAcceptableObjectiveValue() const {
    return acceptableObjectiveValue_;
  }

  void OptimisationProblem::setAcceptableObjectiveValue(const double& acceptableObjectiveValue) {
    acceptableObjectiveValue_ = acceptableObjectiveValue;
  }

  unsigned int OptimisationProblem::getNumberOfEvaluations() const {
    return numberOfEvaluations_;
  }

<<<<<<< HEAD
  unsigned int OptimisationProblem::getNumberOfDistinctEvaluations() const {
    return numberOfDistinctEvaluations_;
=======
  void OptimisationProblem::resetNumberOfEvaluations() {
    numberOfEvaluations_ = 0;
>>>>>>> 8a555370
  }

  arma::Col<double> OptimisationProblem::getScaledCongruentParameter(const arma::Col<double>& parameter) const {
    return parameterRotation_ * parameterScale_ % (parameter + parameterTranslation_);
  }

  double OptimisationProblem::getSoftConstraintsValueImplementation(const arma::Col<double>& parameter) const {
    if(parameter.n_elem != numberOfDimensions_) {
      throw std::logic_error("The dimension of the parameter (" + std::to_string(parameter.n_elem) + ") must match the dimension of the optimisation problem (" + std::to_string(numberOfDimensions_) + ").");
    }

    return 0;
  }
}<|MERGE_RESOLUTION|>--- conflicted
+++ resolved
@@ -204,13 +204,20 @@
     return numberOfEvaluations_;
   }
 
-<<<<<<< HEAD
   unsigned int OptimisationProblem::getNumberOfDistinctEvaluations() const {
     return numberOfDistinctEvaluations_;
-=======
-  void OptimisationProblem::resetNumberOfEvaluations() {
+  }
+
+  void OptimisationProblem::reset() {
     numberOfEvaluations_ = 0;
->>>>>>> 8a555370
+    numberOfDistinctEvaluations_ = 0;
+
+    cachedObjectivValues_.clear();
+    cachedSoftConstraintsValues_.clear();
+    cachedIsSatisfyingLowerBounds_.clear();
+    cachedIsSatisfyingUpperBounds_.clear();
+    cachedIsSatisfyingSoftConstraints_.clear();
+    cachedIsSatisfyingConstraints_.clear();
   }
 
   arma::Col<double> OptimisationProblem::getScaledCongruentParameter(const arma::Col<double>& parameter) const {
