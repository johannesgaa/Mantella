--- conflicted
+++ resolved
@@ -2,17 +2,10 @@
   namespace robotic {
     class MultiLevelStewartPlatform : public KinematicMachine {
       public:
-<<<<<<< HEAD
-        inline explicit MultiLevelStewartPlatform() ;
+        inline explicit MultiLevelStewartPlatform() noexcept;
 
         inline explicit MultiLevelStewartPlatform(
-            const std::vector<ParallelKinematicMachine_6PUPS>& platformLevels) ;
-=======
-        explicit MultiLevelStewartPlatform() noexcept;
-
-        explicit MultiLevelStewartPlatform(
             const std::vector<ParallelKinematicMachine_6PUPS>& platformLevels) noexcept;
->>>>>>> cb112525
 
         // Copy constructors are not used in this library and deleted to avoid unintended/any usage.
         MultiLevelStewartPlatform(const MultiLevelStewartPlatform&) = delete;
@@ -34,7 +27,7 @@
         const std::vector<ParallelKinematicMachine_6PUPS> platformLevels_;
     };
 
-    inline MultiLevelStewartPlatform::MultiLevelStewartPlatform()
+    inline MultiLevelStewartPlatform::MultiLevelStewartPlatform() noexcept
       : platformLevels_({
         ParallelKinematicMachine_6PUPS({
           0.0302769856567722, -0.0664251770004387, -0.009,
@@ -119,14 +112,14 @@
     }
 
     inline MultiLevelStewartPlatform::MultiLevelStewartPlatform(
-        const std::vector<ParallelKinematicMachine_6PUPS>& platformLevels)
+        const std::vector<ParallelKinematicMachine_6PUPS>& platformLevels) noexcept
       : platformLevels_(platformLevels) {
 
     }
 
     inline std::vector<arma::Mat<double>> MultiLevelStewartPlatform::getModelCharacterisation(
         const arma::Col<double>& endEffectorPose,
-        const arma::Mat<double>& redundantJointActuations) const  {
+        const arma::Mat<double>& redundantJointActuations) const noexcept {
       std::vector<arma::Mat<double>> modelCharacterisations;
 
       const std::vector<arma::Mat<double>>& modelCharacterisation = platformLevels_.at(0).getModelCharacterisation(endEffectorPose, {});
@@ -142,7 +135,7 @@
 
     inline arma::Mat<double> MultiLevelStewartPlatform::getActuation(
         const arma::Col<double>& endEffectorPose,
-        const arma::Mat<double>& redundantJointActuations) const  {
+        const arma::Mat<double>& redundantJointActuations) const noexcept {
       arma::Mat<double> actuations;
 
       const arma::Mat<double>& actuation = platformLevels_.at(0).getActuation(endEffectorPose, {});
@@ -158,7 +151,7 @@
 
     inline double MultiLevelStewartPlatform::getPositionError(
         const arma::Col<double>& endEffectorPose,
-        const arma::Mat<double>& redundantActuationParameters) const  {
+        const arma::Mat<double>& redundantActuationParameters) const noexcept {
 
       double positionError = platformLevels_.at(0).getPositionError(endEffectorPose, {});
 
