namespace mant {
  namespace bbob2009 {
    class SphereFunction : public BlackBoxOptimisationBenchmark2009 {
      public:
        using BlackBoxOptimisationBenchmark2009::BlackBoxOptimisationBenchmark2009;

        SphereFunction(const SphereFunction&) = delete;
        SphereFunction& operator=(const SphereFunction&) = delete;

<<<<<<< HEAD
        inline std::string to_string() const  override;

      protected:
        inline double getObjectiveValueImplementation(
            const arma::Col<double>& parameter) const  override;
=======
        std::string to_string() const noexcept override;

      protected:
        double getObjectiveValueImplementation(
            const arma::Col<double>& parameter) const noexcept override;
>>>>>>> cb112525

#if defined(MANTELLA_BUILD_PARALLEL_VARIANTS)
        friend class cereal::access;

        template <typename Archive>
        void serialize(
            Archive& archive) noexcept {
          archive(cereal::make_nvp("BlackBoxOptimisationBenchmark2009", cereal::base_class<BlackBoxOptimisationBenchmark2009>(this)));
          archive(cereal::make_nvp("numberOfDimensions", numberOfDimensions_));
          archive(cereal::make_nvp("translation", translation_));
        }

        template <typename Archive>
        static void load_and_construct(
            Archive& archive,
            cereal::construct<SphereFunction>& construct) noexcept {
          unsigned int numberOfDimensions;
          archive(cereal::make_nvp("numberOfDimensions", numberOfDimensions));
          construct(numberOfDimensions);

          archive(cereal::make_nvp("BlackBoxOptimisationBenchmark2009", cereal::base_class<BlackBoxOptimisationBenchmark2009>(construct.ptr())));
          archive(cereal::make_nvp("translation", construct->translation_));
        }
#endif
    };

    inline double SphereFunction::getObjectiveValueImplementation(
        const arma::Col<double>& parameter) const  {
      return std::pow(arma::norm(parameter - translation_), 2.0);
    }

    inline std::string SphereFunction::to_string() const  {
      return "SphereFunction";
    }
  }
}

#if defined(MANTELLA_BUILD_PARALLEL_VARIANTS)
// CEREAL_REGISTER_TYPE(mant::bbob2009::SphereFunction);
#endif<|MERGE_RESOLUTION|>--- conflicted
+++ resolved
@@ -7,19 +7,11 @@
         SphereFunction(const SphereFunction&) = delete;
         SphereFunction& operator=(const SphereFunction&) = delete;
 
-<<<<<<< HEAD
-        inline std::string to_string() const  override;
+        inline std::string to_string() const noexcept override;
 
       protected:
         inline double getObjectiveValueImplementation(
-            const arma::Col<double>& parameter) const  override;
-=======
-        std::string to_string() const noexcept override;
-
-      protected:
-        double getObjectiveValueImplementation(
             const arma::Col<double>& parameter) const noexcept override;
->>>>>>> cb112525
 
 #if defined(MANTELLA_BUILD_PARALLEL_VARIANTS)
         friend class cereal::access;
@@ -47,11 +39,11 @@
     };
 
     inline double SphereFunction::getObjectiveValueImplementation(
-        const arma::Col<double>& parameter) const  {
+        const arma::Col<double>& parameter) const noexcept {
       return std::pow(arma::norm(parameter - translation_), 2.0);
     }
 
-    inline std::string SphereFunction::to_string() const  {
+    inline std::string SphereFunction::to_string() const noexcept {
       return "SphereFunction";
     }
   }
