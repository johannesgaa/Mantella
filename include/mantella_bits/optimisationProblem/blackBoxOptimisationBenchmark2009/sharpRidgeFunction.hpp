namespace mant {
  namespace bbob2009 {
    class SharpRidgeFunction : public BlackBoxOptimisationBenchmark2009 {
      public:
        using BlackBoxOptimisationBenchmark2009::BlackBoxOptimisationBenchmark2009;

        SharpRidgeFunction(const SharpRidgeFunction&) = delete;
        SharpRidgeFunction& operator=(const SharpRidgeFunction&) = delete;

<<<<<<< HEAD
        inline std::string to_string() const  override;
=======
        std::string to_string() const noexcept override;
>>>>>>> cb112525

      protected:
        const arma::Col<double> delta_ = getScaling(std::sqrt(10.0));

<<<<<<< HEAD
        inline double getObjectiveValueImplementation(
            const arma::Col<double>& parameter) const  override;
=======
        double getObjectiveValueImplementation(
            const arma::Col<double>& parameter) const noexcept override;
>>>>>>> cb112525

#if defined(MANTELLA_BUILD_PARALLEL_VARIANTS)
        friend class cereal::access;

        template <typename Archive>
        void serialize(
            Archive& archive) noexcept {
          archive(cereal::make_nvp("BlackBoxOptimisationBenchmark2009", cereal::base_class<BlackBoxOptimisationBenchmark2009>(this)));
          archive(cereal::make_nvp("numberOfDimensions", numberOfDimensions_));;
          archive(cereal::make_nvp("translation", translation_));
          archive(cereal::make_nvp("rotationR", rotationR_));
          archive(cereal::make_nvp("rotationQ", rotationQ_));
        }

        template <typename Archive>
        static void load_and_construct(
            Archive& archive,
            cereal::construct<SharpRidgeFunction>& construct) noexcept {
          unsigned int numberOfDimensions;
          archive(cereal::make_nvp("numberOfDimensions", numberOfDimensions));
          construct(numberOfDimensions);

          archive(cereal::make_nvp("BlackBoxOptimisationBenchmark2009", cereal::base_class<BlackBoxOptimisationBenchmark2009>(construct.ptr())));
          archive(cereal::make_nvp("translation", construct->translation_));
          archive(cereal::make_nvp("rotationR", construct->rotationR_));
          archive(cereal::make_nvp("rotationQ", construct->rotationQ_));
        }
#endif
    };

    inline double SharpRidgeFunction::getObjectiveValueImplementation(
        const arma::Col<double>& parameter) const  {
      const arma::Col<double>& z = rotationQ_ * (delta_ % (rotationR_ * (parameter - translation_)));
      return std::pow(z.at(0), 2.0) + 100.0 * arma::norm(z.tail(z.n_elem - 1));
    }

    inline std::string SharpRidgeFunction::to_string() const  {
      return "SharpRidgeFunction";
    }
  }
}

#if defined(MANTELLA_BUILD_PARALLEL_VARIANTS)
// CEREAL_REGISTER_TYPE(mant::bbob2009::SharpRidgeFunction);
#endif<|MERGE_RESOLUTION|>--- conflicted
+++ resolved
@@ -7,22 +7,13 @@
         SharpRidgeFunction(const SharpRidgeFunction&) = delete;
         SharpRidgeFunction& operator=(const SharpRidgeFunction&) = delete;
 
-<<<<<<< HEAD
-        inline std::string to_string() const  override;
-=======
-        std::string to_string() const noexcept override;
->>>>>>> cb112525
+        inline std::string to_string() const noexcept override;
 
       protected:
         const arma::Col<double> delta_ = getScaling(std::sqrt(10.0));
 
-<<<<<<< HEAD
         inline double getObjectiveValueImplementation(
-            const arma::Col<double>& parameter) const  override;
-=======
-        double getObjectiveValueImplementation(
             const arma::Col<double>& parameter) const noexcept override;
->>>>>>> cb112525
 
 #if defined(MANTELLA_BUILD_PARALLEL_VARIANTS)
         friend class cereal::access;
@@ -54,12 +45,12 @@
     };
 
     inline double SharpRidgeFunction::getObjectiveValueImplementation(
-        const arma::Col<double>& parameter) const  {
+        const arma::Col<double>& parameter) const noexcept {
       const arma::Col<double>& z = rotationQ_ * (delta_ % (rotationR_ * (parameter - translation_)));
       return std::pow(z.at(0), 2.0) + 100.0 * arma::norm(z.tail(z.n_elem - 1));
     }
 
-    inline std::string SharpRidgeFunction::to_string() const  {
+    inline std::string SharpRidgeFunction::to_string() const noexcept {
       return "SharpRidgeFunction";
     }
   }
