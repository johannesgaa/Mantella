# Maven
target
hs_err_pid*.log

# Eclipse
.settings
.classpath
.project

# IntelliJ IDEA
*.iml
<<<<<<< HEAD
.idea

# Gnuplot
gnuplot/*.dat
gnuplot/*.png
=======
.idea
>>>>>>> 3ea7757d
<|MERGE_RESOLUTION|>--- conflicted
+++ resolved
@@ -9,12 +9,9 @@
 
 # IntelliJ IDEA
 *.iml
-<<<<<<< HEAD
 .idea
+
 
 # Gnuplot
 gnuplot/*.dat
 gnuplot/*.png
-=======
-.idea
->>>>>>> 3ea7757d
