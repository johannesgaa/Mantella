namespace mant {
  namespace bbob2009 {
    class KatsuuraFunction : public BlackBoxOptimisationBenchmark2009 {
      public:
        using BlackBoxOptimisationBenchmark2009::BlackBoxOptimisationBenchmark2009;

        KatsuuraFunction(const KatsuuraFunction&) = delete;
        KatsuuraFunction& operator=(const KatsuuraFunction&) = delete;

<<<<<<< HEAD
        inline std::string to_string() const  override;
=======
        std::string to_string() const noexcept override;
>>>>>>> cb112525

      protected:
        const arma::Col<double> delta_ = getScaling(std::sqrt(100.0));

<<<<<<< HEAD
        inline double getObjectiveValueImplementation(
            const arma::Col<double>& parameter) const  override;
=======
        double getObjectiveValueImplementation(
            const arma::Col<double>& parameter) const noexcept override;
>>>>>>> cb112525

#if defined(MANTELLA_BUILD_PARALLEL_VARIANTS)
        friend class cereal::access;

        template <typename Archive>
        void serialize(
            Archive& archive) noexcept {
          archive(cereal::make_nvp("BlackBoxOptimisationBenchmark2009", cereal::base_class<BlackBoxOptimisationBenchmark2009>(this)));
          archive(cereal::make_nvp("numberOfDimensions", numberOfDimensions_));
          archive(cereal::make_nvp("translation", translation_));
          archive(cereal::make_nvp("rotationR", rotationR_));
          archive(cereal::make_nvp("rotationQ", rotationQ_));
        }

        template <typename Archive>
        static void load_and_construct(
            Archive& archive,
            cereal::construct<KatsuuraFunction>& construct) noexcept {
          unsigned int numberOfDimensions;
          archive(cereal::make_nvp("numberOfDimensions", numberOfDimensions));
          construct(numberOfDimensions);

          archive(cereal::make_nvp("BlackBoxOptimisationBenchmark2009", cereal::base_class<BlackBoxOptimisationBenchmark2009>(construct.ptr())));
          archive(cereal::make_nvp("translation", construct->translation_));
          archive(cereal::make_nvp("rotationR", construct->rotationR_));
          archive(cereal::make_nvp("rotationQ", construct->rotationQ_));
        }
#endif
    };

    inline double KatsuuraFunction::getObjectiveValueImplementation(
        const arma::Col<double>& parameter) const  {
      arma::Col<double> z = rotationQ_ * (delta_ % (rotationR_ * (parameter - translation_)));

      double product = 1.0;
      for (std::size_t n = 0; n < z.n_elem; ++n) {
          const double& value = z.at(n);

          double sum = 0.0;
          for (unsigned int k = 1; k < 33; ++k) {
              const double& power = std::pow(2.0, k);
              sum += std::abs(power * value - std::round(power * value)) / power;
          }

          product *= std::pow(1.0 + static_cast<double>(n + 1) * sum, (10.0 / std::pow(numberOfDimensions_, 1.2)));
      }

      return 10.0 / std::pow(numberOfDimensions_, 2.0) * (product - 1.0) + getPenality(parameter);
    }

    inline std::string KatsuuraFunction::to_string() const  {
      return "KatsuuraFunction";
    }
  }
}

#if defined(MANTELLA_BUILD_PARALLEL_VARIANTS)
// CEREAL_REGISTER_TYPE(mant::bbob2009::KatsuuraFunction);
#endif<|MERGE_RESOLUTION|>--- conflicted
+++ resolved
@@ -7,22 +7,13 @@
         KatsuuraFunction(const KatsuuraFunction&) = delete;
         KatsuuraFunction& operator=(const KatsuuraFunction&) = delete;
 
-<<<<<<< HEAD
-        inline std::string to_string() const  override;
-=======
-        std::string to_string() const noexcept override;
->>>>>>> cb112525
+        inline std::string to_string() const noexcept override;
 
       protected:
         const arma::Col<double> delta_ = getScaling(std::sqrt(100.0));
 
-<<<<<<< HEAD
         inline double getObjectiveValueImplementation(
-            const arma::Col<double>& parameter) const  override;
-=======
-        double getObjectiveValueImplementation(
             const arma::Col<double>& parameter) const noexcept override;
->>>>>>> cb112525
 
 #if defined(MANTELLA_BUILD_PARALLEL_VARIANTS)
         friend class cereal::access;
@@ -54,7 +45,7 @@
     };
 
     inline double KatsuuraFunction::getObjectiveValueImplementation(
-        const arma::Col<double>& parameter) const  {
+        const arma::Col<double>& parameter) const noexcept {
       arma::Col<double> z = rotationQ_ * (delta_ % (rotationR_ * (parameter - translation_)));
 
       double product = 1.0;
@@ -73,7 +64,7 @@
       return 10.0 / std::pow(numberOfDimensions_, 2.0) * (product - 1.0) + getPenality(parameter);
     }
 
-    inline std::string KatsuuraFunction::to_string() const  {
+    inline std::string KatsuuraFunction::to_string() const noexcept {
       return "KatsuuraFunction";
     }
   }
