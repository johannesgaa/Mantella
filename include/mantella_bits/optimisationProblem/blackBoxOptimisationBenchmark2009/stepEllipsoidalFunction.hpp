namespace mant {
  namespace bbob2009 {
    class StepEllipsoidalFunction : public BlackBoxOptimisationBenchmark2009 {
      public:
        using BlackBoxOptimisationBenchmark2009::BlackBoxOptimisationBenchmark2009;

        StepEllipsoidalFunction(const StepEllipsoidalFunction&) = delete;
        StepEllipsoidalFunction& operator=(const StepEllipsoidalFunction&) = delete;

<<<<<<< HEAD
        inline std::string to_string() const  override;
=======
        std::string to_string() const noexcept override;
>>>>>>> cb112525

      protected:
        const arma::Col<double> scaling_ = getScaling(100.0);
        const arma::Col<double> delta_ = getScaling(std::sqrt(10.0));

<<<<<<< HEAD
        inline double getObjectiveValueImplementation(
            const arma::Col<double>& parameter) const  override;
=======
        double getObjectiveValueImplementation(
            const arma::Col<double>& parameter) const noexcept override;
>>>>>>> cb112525

#if defined(MANTELLA_BUILD_PARALLEL_VARIANTS)
        friend class cereal::access;

        template <typename Archive>
        void serialize(
            Archive& archive) noexcept {
          archive(cereal::make_nvp("BlackBoxOptimisationBenchmark2009", cereal::base_class<BlackBoxOptimisationBenchmark2009>(this)));
          archive(cereal::make_nvp("numberOfDimensions", numberOfDimensions_));
          archive(cereal::make_nvp("translation", translation_));
          archive(cereal::make_nvp("rotationR", rotationR_));
          archive(cereal::make_nvp("rotationQ", rotationQ_));
        }

        template <typename Archive>
        static void load_and_construct(
            Archive& archive,
            cereal::construct<StepEllipsoidalFunction>& construct) noexcept {
          unsigned int numberOfDimensions;
          archive(cereal::make_nvp("numberOfDimensions", numberOfDimensions));
          construct(numberOfDimensions);

          archive(cereal::make_nvp("BlackBoxOptimisationBenchmark2009", cereal::base_class<BlackBoxOptimisationBenchmark2009>(construct.ptr())));
          archive(cereal::make_nvp("translation", construct->translation_));
          archive(cereal::make_nvp("rotationR", construct->rotationR_));
          archive(cereal::make_nvp("rotationQ", construct->rotationQ_));
        }
#endif
    };

    inline double StepEllipsoidalFunction::getObjectiveValueImplementation(
        const arma::Col<double>& parameter) const  {
      const arma::Col<double>& zHat = delta_ % (rotationR_ * (parameter - translation_));

      arma::Col<double> zTilde(zHat);
      for (std::size_t n = 0; n < zTilde.n_elem; ++n) {
        const double& value = zHat.at(n);

        if (std::abs(value) > 0.5) {
          zTilde.at(n) = std::round(value);
        } else {
          zTilde.at(n) = std::round(value * 10.0) / 10.0;
        }
      }

      return 0.1 * std::max(std::abs(zHat.at(0)) / 10000.0, arma::dot(scaling_, arma::square(rotationQ_ * zTilde))) + getPenality(parameter);
    }

    inline std::string StepEllipsoidalFunction::to_string() const  {
      return "StepEllipsoidalFunction";
    }
  }
}

#if defined(MANTELLA_BUILD_PARALLEL_VARIANTS)
// CEREAL_REGISTER_TYPE(mant::bbob2009::StepEllipsoidalFunction);
#endif<|MERGE_RESOLUTION|>--- conflicted
+++ resolved
@@ -7,23 +7,14 @@
         StepEllipsoidalFunction(const StepEllipsoidalFunction&) = delete;
         StepEllipsoidalFunction& operator=(const StepEllipsoidalFunction&) = delete;
 
-<<<<<<< HEAD
-        inline std::string to_string() const  override;
-=======
-        std::string to_string() const noexcept override;
->>>>>>> cb112525
+        inline std::string to_string() const noexcept override;
 
       protected:
         const arma::Col<double> scaling_ = getScaling(100.0);
         const arma::Col<double> delta_ = getScaling(std::sqrt(10.0));
 
-<<<<<<< HEAD
         inline double getObjectiveValueImplementation(
-            const arma::Col<double>& parameter) const  override;
-=======
-        double getObjectiveValueImplementation(
             const arma::Col<double>& parameter) const noexcept override;
->>>>>>> cb112525
 
 #if defined(MANTELLA_BUILD_PARALLEL_VARIANTS)
         friend class cereal::access;
@@ -55,7 +46,7 @@
     };
 
     inline double StepEllipsoidalFunction::getObjectiveValueImplementation(
-        const arma::Col<double>& parameter) const  {
+        const arma::Col<double>& parameter) const noexcept {
       const arma::Col<double>& zHat = delta_ % (rotationR_ * (parameter - translation_));
 
       arma::Col<double> zTilde(zHat);
@@ -72,7 +63,7 @@
       return 0.1 * std::max(std::abs(zHat.at(0)) / 10000.0, arma::dot(scaling_, arma::square(rotationQ_ * zTilde))) + getPenality(parameter);
     }
 
-    inline std::string StepEllipsoidalFunction::to_string() const  {
+    inline std::string StepEllipsoidalFunction::to_string() const noexcept {
       return "StepEllipsoidalFunction";
     }
   }
