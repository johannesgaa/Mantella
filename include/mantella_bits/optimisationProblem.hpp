#pragma once

// C++ standard library
#include <functional>
#include <string>
#include <unordered_map>

// Armadillo
#include <armadillo>

// Mantella
#include "mantella_bits/armadillo.hpp"
// IWYU pragma: no_forward_declare mant::Hash
// IWYU pragma: no_forward_declare mant::IsEqual

namespace mant {
  class OptimisationProblem {
   public:
    const arma::uword numberOfDimensions_;

    explicit OptimisationProblem(
        const arma::uword numberOfDimensions);

    // Objective
    void setObjectiveFunction(
        const std::function<double(const arma::Col<double>& parameter_)> objectiveFunction,
        const std::string& objectiveFunctionName);
    void setObjectiveFunction(
        const std::function<double(const arma::Col<double>& parameter_)> objectiveFunction);
    std::string getObjectiveFunctionName() const;
    double getObjectiveValue(
        const arma::Col<double>& parameter);
    double getNormalisedObjectiveValue(
        const arma::Col<double>& parameter);

    // Constraints
    void setLowerBounds(
        const arma::Col<double>& lowerBounds);
    arma::Col<double> getLowerBounds() const;
    void setUpperBounds(
        const arma::Col<double>& upperBounds);
    arma::Col<double> getUpperBounds() const;

    // Parameter space modifiers
    void setParameterPermutation(
        const arma::Col<arma::uword>& parameterPermutation);
    arma::Col<arma::uword> getParameterPermutation() const;
    void setParameterScaling(
        const arma::Col<double>& parameterScaling);
    arma::Col<double> getParameterScaling() const;
    void setParameterTranslation(
        const arma::Col<double>& parameterTranslation);
    arma::Col<double> getParameterTranslation() const;
    void setParameterRotation(
        const arma::Mat<double>& parameterRotation);
    arma::Mat<double> getParameterRotation() const;

    // Objective value space modifiers
    void setObjectiveValueScaling(
        const double objectiveValueScaling);
    double getObjectiveValueScaling() const;
    void setObjectiveValueTranslation(
        const double objectiveValueTranslation);
    double getObjectiveValueTranslation() const;

    // Caching
    std::unordered_map<arma::Col<double>, double, Hash, IsEqual> getCachedSamples() const;
    void setMinimalParameterDistance(
        const arma::Col<double>& minimalParameterDistance);
    arma::Col<double> getMinimalParameterDistance() const;

    // Evaluation
    arma::uword getNumberOfEvaluations() const;
    arma::uword getNumberOfDistinctEvaluations() const;

    void reset();

   protected:
    std::function<double(const arma::Col<double>& parameter_)> objectiveFunction_;
    std::string objectiveFunctionName_;

    arma::Col<double> lowerBounds_;
    arma::Col<double> upperBounds_;
    arma::Col<double> boundsNormalisiation_;

    arma::Col<arma::uword> parameterPermutation_;
    arma::Col<double> parameterScaling_;
    arma::Col<double> parameterTranslation_;
    arma::Mat<double> parameterRotation_;

    double objectiveValueScaling_;
    double objectiveValueTranslation_;

<<<<<<< HEAD
    double acceptableObjectiveValueThreshold_;

=======
>>>>>>> 75a2adde
    arma::uword numberOfEvaluations_;
    arma::uword numberOfDistinctEvaluations_;

    std::unordered_map<arma::Col<double>, double, Hash, IsEqual> cachedSamples_;
    arma::Col<double> minimalParameterDistance_;

    arma::Col<double> getDiscretisedParameter(
        const arma::Col<double>& parameter) const;
    arma::Col<double> getModifiedParameter(
        const arma::Col<double>& parameter) const;
    double getModifiedObjectiveValue(
        const double objectiveValue) const;
  };
}<|MERGE_RESOLUTION|>--- conflicted
+++ resolved
@@ -91,11 +91,6 @@
     double objectiveValueScaling_;
     double objectiveValueTranslation_;
 
-<<<<<<< HEAD
-    double acceptableObjectiveValueThreshold_;
-
-=======
->>>>>>> 75a2adde
     arma::uword numberOfEvaluations_;
     arma::uword numberOfDistinctEvaluations_;
 
