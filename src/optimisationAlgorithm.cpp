--- conflicted
+++ resolved
@@ -67,13 +67,8 @@
     
     reset();
     
-<<<<<<< HEAD
-    arma::Mat<double> parameters = boundaryHandlingFunction_(initialParameters);
-    arma::Col<double> differences = evaluate(optimisationProblem, parameters);
-=======
     arma::Mat<double> parameters = boundariesHandlingFunction_(initialParameters);
     std::pair<arma::Col<double>, arma::Col<double>> objectiveValuesWithDifferences = evaluate(optimisationProblem, parameters);
->>>>>>> aef91656
     
     while (!isTerminated() && !isFinished()) {
       if (degenerationDetectionFunction_(parameters, objectiveValuesWithDifferences.first, objectiveValuesWithDifferences.second)) {
