--- conflicted
+++ resolved
@@ -2,13 +2,8 @@
   namespace bbob2009 {
     class BlackBoxOptimisationBenchmark2009 : public OptimisationProblem<double> {
       public:
-<<<<<<< HEAD
         inline explicit BlackBoxOptimisationBenchmark2009(
-            const unsigned int& numberOfDimensions) ;
-=======
-        explicit BlackBoxOptimisationBenchmark2009(
             const unsigned int& numberOfDimensions) noexcept;
->>>>>>> cb112525
 
         BlackBoxOptimisationBenchmark2009(const BlackBoxOptimisationBenchmark2009&) = delete;
         BlackBoxOptimisationBenchmark2009& operator=(const BlackBoxOptimisationBenchmark2009&) = delete;
@@ -42,50 +37,31 @@
         arma::Mat<double> deltaC21_;
         arma::Mat<double> localOptimaY21_;
 
-<<<<<<< HEAD
-        inline arma::Mat<double> getRandomDeltaC101() const ;
-
-        inline arma::Mat<double> getRandomLocalOptimaY101() const ;
-
-        inline arma::Mat<double> getRandomDeltaC21() const ;
-
-        inline arma::Mat<double> getRandomLocalOptimaY21() const ;
+        inline arma::Mat<double> getRandomDeltaC101() const noexcept;
+
+        inline arma::Mat<double> getRandomLocalOptimaY101() const noexcept;
+
+        inline arma::Mat<double> getRandomDeltaC21() const noexcept;
+
+        inline arma::Mat<double> getRandomLocalOptimaY21() const noexcept;
 
         inline arma::Col<double> getScaling(
-            const double& condition) const ;
+            const double& condition) const noexcept;
 
         inline arma::Col<double> getScaling(
-            const arma::Col<double>& condition) const ;
+            const arma::Col<double>& condition) const noexcept;
 
         inline arma::Col<double> getAsymmetricTransformation(
-            const double& beta, const arma::Col<double>& parameter) const ;
+            const double& beta, const arma::Col<double>& parameter) const noexcept;
 
         inline double getOscillationTransformation(
-            const double& value) const ;
+            const double& value) const noexcept;
 
         inline arma::Col<double> getOscillationTransformation(
-            const arma::Col<double>& parameter) const ;
+            const arma::Col<double>& parameter) const noexcept;
 
         inline double getPenality(
-            const arma::Col<double>& parameter) const ;
-=======
-        arma::Mat<double> getRandomDeltaC101() const noexcept;
-        arma::Mat<double> getRandomLocalOptimaY101() const noexcept;
-        arma::Mat<double> getRandomDeltaC21() const noexcept;
-        arma::Mat<double> getRandomLocalOptimaY21() const noexcept;
-        arma::Col<double> getScaling(
-            const double& condition) const noexcept;
-        arma::Col<double> getScaling(
-            const arma::Col<double>& condition) const noexcept;
-        arma::Col<double> getAsymmetricTransformation(
-            const double& beta, const arma::Col<double>& parameter) const noexcept;
-        double getOscillationTransformation(
-            const double& value) const noexcept;
-        arma::Col<double> getOscillationTransformation(
             const arma::Col<double>& parameter) const noexcept;
-        double getPenality(
-            const arma::Col<double>& parameter) const noexcept;
->>>>>>> cb112525
 
 #if defined(MANTELLA_BUILD_PARALLEL_VARIANTS)
         friend class cereal::access;
@@ -101,7 +77,7 @@
     };
 
     inline BlackBoxOptimisationBenchmark2009::BlackBoxOptimisationBenchmark2009(
-        const unsigned int& numberOfDimensions)
+        const unsigned int& numberOfDimensions) noexcept
       : OptimisationProblem(numberOfDimensions) {
       setLowerBounds(arma::zeros<arma::Col<double>>(numberOfDimensions_) - 5.0);
       setUpperBounds(arma::zeros<arma::Col<double>>(numberOfDimensions_) + 5.0);
@@ -214,7 +190,7 @@
       localOptimaY21_ = localOptimaY21;
     }
 
-    inline arma::Mat<double> BlackBoxOptimisationBenchmark2009::getRandomDeltaC101() const  {
+    inline arma::Mat<double> BlackBoxOptimisationBenchmark2009::getRandomDeltaC101() const noexcept {
       arma::Mat<double> deltaC101(numberOfDimensions_, 101);
       deltaC101.col(0) = getScaling(std::sqrt(1000.0)) / std::pow(1000.0, 0.25);
 
@@ -226,7 +202,7 @@
       return deltaC101;
     }
 
-    inline arma::Mat<double> BlackBoxOptimisationBenchmark2009::getRandomDeltaC21() const  {
+    inline arma::Mat<double> BlackBoxOptimisationBenchmark2009::getRandomDeltaC21() const noexcept {
       arma::Mat<double> deltaC21(numberOfDimensions_, 21);
       deltaC21.col(0) = getScaling(std::sqrt(1000.0)) / std::pow(1000.0, 0.25);
 
@@ -238,14 +214,14 @@
       return deltaC21;
     }
 
-    inline arma::Mat<double> BlackBoxOptimisationBenchmark2009::getRandomLocalOptimaY101() const  {
+    inline arma::Mat<double> BlackBoxOptimisationBenchmark2009::getRandomLocalOptimaY101() const noexcept {
       arma::Mat<double> localOptimaY101 = arma::randu<arma::Mat<double>>(numberOfDimensions_, 101) * 8.0 - 4.0;
       localOptimaY101.col(0) = 0.8 * localOptimaY101.col(0);
 
       return localOptimaY101;
     }
 
-    inline arma::Mat<double> BlackBoxOptimisationBenchmark2009::getRandomLocalOptimaY21() const  {
+    inline arma::Mat<double> BlackBoxOptimisationBenchmark2009::getRandomLocalOptimaY21() const noexcept {
       arma::Mat<double> localOptimaY21 = arma::randu<arma::Mat<double>>(numberOfDimensions_, 21) * 9.8 - 4.9;
       localOptimaY21.col(0) = 0.8 * localOptimaY21.col(0);
 
@@ -253,7 +229,7 @@
     }
 
     inline arma::Col<double> BlackBoxOptimisationBenchmark2009::getScaling(
-        const double& condition) const  {
+        const double& condition) const noexcept {
       arma::Col<double> scaling = arma::linspace<arma::Col<double>>(0.0, 1.0, numberOfDimensions_);
 
       for (auto& scale : scaling) {
@@ -264,7 +240,7 @@
     }
 
     inline arma::Col<double> BlackBoxOptimisationBenchmark2009::getScaling(
-        const arma::Col<double>& condition) const  {
+        const arma::Col<double>& condition) const noexcept {
       arma::Col<double> scaling = arma::linspace<arma::Col<double>>(0.0, 1.0, numberOfDimensions_);
 
       for (std::size_t n = 0; n < scaling.n_elem; ++n) {
@@ -276,7 +252,7 @@
 
     inline arma::Col<double> BlackBoxOptimisationBenchmark2009::getAsymmetricTransformation(
         const double& beta,
-        const arma::Col<double>& parameter) const  {
+        const arma::Col<double>& parameter) const noexcept {
       arma::Col<double> asymmetricTransformation(parameter.n_elem);
       const arma::Col<double>& spacing = arma::linspace<arma::Col<double>>(0.0, 1.0, numberOfDimensions_);
 
@@ -294,7 +270,7 @@
     }
 
     inline double BlackBoxOptimisationBenchmark2009::getOscillationTransformation(
-        const double& value) const  {
+        const double& value) const noexcept {
       if (value != 0.0) {
         double c1;
         double c2;
@@ -314,7 +290,7 @@
     }
 
     inline arma::Col<double> BlackBoxOptimisationBenchmark2009::getOscillationTransformation(
-        const arma::Col<double>& parameter) const  {
+        const arma::Col<double>& parameter) const noexcept {
       arma::Col<double> oscillate(parameter.n_elem);
 
       for (std::size_t n = 0; n < parameter.n_elem; ++n) {
@@ -325,7 +301,7 @@
     }
 
     inline double BlackBoxOptimisationBenchmark2009::getPenality(
-        const arma::Col<double>& parameter) const  {
+        const arma::Col<double>& parameter) const noexcept {
       double penality = 0.0;
 
       for (std::size_t n = 0; n < parameter.n_elem; ++n) {
