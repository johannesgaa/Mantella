--- conflicted
+++ resolved
@@ -7,24 +7,15 @@
         LunacekBiRastriginFunction(const LunacekBiRastriginFunction&) = delete;
         LunacekBiRastriginFunction& operator=(const LunacekBiRastriginFunction&) = delete;
 
-<<<<<<< HEAD
-        inline std::string to_string() const  override;
-=======
-        std::string to_string() const noexcept override;
->>>>>>> cb112525
+        inline std::string to_string() const noexcept override;
 
       protected:
         const arma::Col<double> delta_ = getScaling(std::sqrt(100.0));
         const double s_ = 1.0 - 0.5 / (std::sqrt(static_cast<double>(numberOfDimensions_) + 20.0) - 4.1);
         const double mu1_ = -std::sqrt(5.25 / s_);
 
-<<<<<<< HEAD
         inline double getObjectiveValueImplementation(
-            const arma::Col<double>& parameter) const  override;
-=======
-        double getObjectiveValueImplementation(
             const arma::Col<double>& parameter) const noexcept override;
->>>>>>> cb112525
 
 #if defined(MANTELLA_BUILD_PARALLEL_VARIANTS)
         friend class cereal::access;
@@ -56,14 +47,14 @@
     };
 
     inline double LunacekBiRastriginFunction::getObjectiveValueImplementation(
-        const arma::Col<double>& parameter) const  {
+        const arma::Col<double>& parameter) const noexcept {
       const arma::Col<double>& xHat = 2.0 * arma::sign(one_) % parameter;
       const arma::Col<double>& z = rotationQ_ * (delta_ % (rotationR_ * (xHat - 2.5)));
 
       return std::min(arma::accu(arma::square(xHat - 2.5)), static_cast<double>(numberOfDimensions_) + s_ * arma::accu(arma::square(xHat - mu1_))) + 10.0 * (static_cast<double>(numberOfDimensions_) - arma::accu(arma::cos(2.0 * arma::datum::pi * z))) + 10000.0 * getPenality(parameter);
     }
 
-    inline std::string LunacekBiRastriginFunction::to_string() const  {
+    inline std::string LunacekBiRastriginFunction::to_string() const noexcept {
       return "LunacekBiRastriginFunction";
     }
   }
