--- conflicted
+++ resolved
@@ -2,33 +2,19 @@
   namespace bbob2009 {
     class GallaghersGaussian101mePeaksFunction : public BlackBoxOptimisationBenchmark2009 {
       public:
-<<<<<<< HEAD
         inline explicit GallaghersGaussian101mePeaksFunction(
-            const unsigned int& numberOfDimensions) ;
-=======
-        explicit GallaghersGaussian101mePeaksFunction(
             const unsigned int& numberOfDimensions) noexcept;
->>>>>>> cb112525
 
         GallaghersGaussian101mePeaksFunction(const GallaghersGaussian101mePeaksFunction&) = delete;
         GallaghersGaussian101mePeaksFunction& operator=(const GallaghersGaussian101mePeaksFunction&) = delete;
 
-<<<<<<< HEAD
-        inline std::string to_string() const  override;
-=======
-        std::string to_string() const noexcept override;
->>>>>>> cb112525
+        inline std::string to_string() const noexcept override;
 
       protected:
         arma::Col<double> weight_;
 
-<<<<<<< HEAD
         inline double getObjectiveValueImplementation(
-            const arma::Col<double>& parameter) const  override;
-=======
-        double getObjectiveValueImplementation(
             const arma::Col<double>& parameter) const noexcept override;
->>>>>>> cb112525
 
 #if defined(MANTELLA_BUILD_PARALLEL_VARIANTS)
         friend class cereal::access;
@@ -64,7 +50,7 @@
     };
 
     inline GallaghersGaussian101mePeaksFunction::GallaghersGaussian101mePeaksFunction(
-        const unsigned int& numberOfDimensions)
+        const unsigned int& numberOfDimensions) noexcept
       : BlackBoxOptimisationBenchmark2009(numberOfDimensions),
         weight_(101) {
       weight_.at(0) = 10.0;
@@ -74,7 +60,7 @@
     }
 
     inline double GallaghersGaussian101mePeaksFunction::getObjectiveValueImplementation(
-        const arma::Col<double>& parameter) const  {
+        const arma::Col<double>& parameter) const noexcept {
       double maximalValue = std::numeric_limits<double>::lowest();
       for (unsigned int k = 0; k < 101; ++k) {
         const arma::Col<double>& parameterTransposition = parameter - localOptimaY101_.col(k);
@@ -84,7 +70,7 @@
       return std::pow(getOscillationTransformation(10.0 - maximalValue), 2.0) + getPenality(parameter);
     }
 
-    inline std::string GallaghersGaussian101mePeaksFunction::to_string() const  {
+    inline std::string GallaghersGaussian101mePeaksFunction::to_string() const noexcept {
       return "GallaghersGaussian101mePeaksFunction";
     }
   }
