--- conflicted
+++ resolved
@@ -22,7 +22,6 @@
     // TODO
   }
 
-<<<<<<< HEAD
   SECTION("Exception tests") {
     std::shared_ptr<mant::OptimisationProblem> optimisationProblem(new mant::bbob::SphereFunction(2));
     mant::HillClimbing hillClimbing(optimisationProblem);
@@ -38,15 +37,10 @@
 
   }
 
-  SECTION("Returns the specified class name.") {
-    std::shared_ptr<mant::OptimisationProblem> optimisationProblem(new mant::bbob::SphereFunction(2));
-    CHECK(mant::HillClimbing(optimisationProblem).toString() == "hill_climbing");
-=======
   SECTION(".toString") {
     SECTION("Returns the expected class name.") {
       std::shared_ptr<mant::OptimisationProblem> optimisationProblem(new mant::bbob::SphereFunction(2));
       CHECK(mant::HillClimbing(optimisationProblem).toString() == "hill_climbing");
-    }
->>>>>>> fcbdf94d
+     }
   }
 }