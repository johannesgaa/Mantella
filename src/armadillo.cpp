--- conflicted
+++ resolved
@@ -3,11 +3,6 @@
 // C++ standard library
 #include <cassert>
 #include <functional>
-<<<<<<< HEAD
-#include <random>
-#include <stdexcept>
-=======
->>>>>>> 9ad96490
 
 // Mantella
 #include "mantella_bits/config.hpp"
