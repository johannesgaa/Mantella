#include "mantella_bits/randomNumberGenerator.hpp"

// C++ standard library
#if defined(SUPPORT_MPI)
#include <stdexcept> // IWYU pragma: keep
#endif

// MPI
#if defined(SUPPORT_MPI)
#include <mpi.h> // IWYU pragma: keep
#endif

// Armadillo
#include <armadillo>

namespace mant {
<<<<<<< HEAD
  decltype(Rng::generator_) Rng::generator_;
  decltype(Rng::generators_) Rng::generators_;

  void Rng::initialiseGenerators(
      arma::uword numberOfGenerators) {
    if (numberOfGenerators > generators_.size()) {
      const arma::uword numberOfMissingGenerators = numberOfGenerators - generators_.size();
      std::random_device randomDevice;
      for (arma::uword n = 0; n < numberOfMissingGenerators; ++n) {
        generators_.emplace_back(randomDevice());
      }
    }
  }

  std::mt19937_64& Rng::getGenerator(
      arma::uword threadNumber) {
    if (threadNumber > generators_.size() - 1) {
      throw std::invalid_argument("Rng.getGenerator: The thread number must be within [0, generators_.size() - 1].");
    }

    return generators_.at(threadNumber);
  }

  void Rng::setSeed(
      const std::random_device::result_type seed) {
    // Seeds C++'s and Armadillo's random number generator.
    generator_.seed(seed);
    arma::arma_rng::set_seed(seed);
  }

=======
>>>>>>> 9ad96490
  std::random_device::result_type Rng::setRandomSeed() {
    std::random_device randomDevice;
    std::random_device::result_type seed = randomDevice();

    // Provides a different seed for each MPI node.
    for (arma::uword n = 1; n <= static_cast<decltype(n)>(nodeRank()); ++n) {
      seed = randomDevice();
    }

    setSeed(seed);

    return seed;
  }
}<|MERGE_RESOLUTION|>--- conflicted
+++ resolved
@@ -14,39 +14,6 @@
 #include <armadillo>
 
 namespace mant {
-<<<<<<< HEAD
-  decltype(Rng::generator_) Rng::generator_;
-  decltype(Rng::generators_) Rng::generators_;
-
-  void Rng::initialiseGenerators(
-      arma::uword numberOfGenerators) {
-    if (numberOfGenerators > generators_.size()) {
-      const arma::uword numberOfMissingGenerators = numberOfGenerators - generators_.size();
-      std::random_device randomDevice;
-      for (arma::uword n = 0; n < numberOfMissingGenerators; ++n) {
-        generators_.emplace_back(randomDevice());
-      }
-    }
-  }
-
-  std::mt19937_64& Rng::getGenerator(
-      arma::uword threadNumber) {
-    if (threadNumber > generators_.size() - 1) {
-      throw std::invalid_argument("Rng.getGenerator: The thread number must be within [0, generators_.size() - 1].");
-    }
-
-    return generators_.at(threadNumber);
-  }
-
-  void Rng::setSeed(
-      const std::random_device::result_type seed) {
-    // Seeds C++'s and Armadillo's random number generator.
-    generator_.seed(seed);
-    arma::arma_rng::set_seed(seed);
-  }
-
-=======
->>>>>>> 9ad96490
   std::random_device::result_type Rng::setRandomSeed() {
     std::random_device randomDevice;
     std::random_device::result_type seed = randomDevice();
